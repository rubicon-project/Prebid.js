--- conflicted
+++ resolved
@@ -524,7 +524,6 @@
       assert.equal(arr.length, count, 'Polyfill test fails')
     });
   });
-<<<<<<< HEAD
 
   describe('roundFloat test', function () {
     it('should round to correct decimal places', function() {
@@ -535,6 +534,4 @@
     });
   });
 
-=======
->>>>>>> 4b938b29
 });