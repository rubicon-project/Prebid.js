import { getSlotTargeting, getAdServerTargeting } from 'test/fixtures/fixtures';

var assert = require('assert');
var utils = require('../../src/utils');

describe('Utils', function () {
  var obj_string = 's',
    obj_number = 1,
    obj_object = {},
    obj_array = [],
    obj_function = function () {};

  var type_string = 'String',
    type_number = 'Number',
    type_object = 'Object',
    type_array = 'Array',
    type_function = 'Function';

  describe('replaceTokenInString', function () {
    it('should replace all given tokens in a String', function () {
      var tokensToReplace = {
        foo: 'bar',
        zap: 'quux'
      };

      var output = utils.replaceTokenInString('hello %FOO%, I am %ZAP%', tokensToReplace, '%');
      assert.equal(output, 'hello bar, I am quux');
    });

    it('should ignore tokens it does not see', function () {
      var output = utils.replaceTokenInString('hello %FOO%', {}, '%');

      assert.equal(output, 'hello %FOO%');
    });
  });

  describe('getBidIdParameter', function () {
    it('should return value of the key in input object', function () {
      var obj = {
        a: 'valueA',
        b: 'valueB'
      };
      var output = utils.getBidIdParameter('a', obj);
      assert.equal(output, 'valueA');
    });

    it('should return empty string, if the key is not existsed in the object', function () {
      var obj = {
        a: 'valueA',
        b: 'valueB'
      };
      var output = utils.getBidIdParameter('c', obj);
      assert.equal(output, '');
    });
  });

  describe('tryAppendQueryString', function () {
    it('should append query string to existing url', function () {
      var url = 'www.a.com?';
      var key = 'b';
      var value = 'c';

      var output = utils.tryAppendQueryString(url, key, value);

      var expectedResult = url + key + '=' + encodeURIComponent(value) + '&';
      assert.equal(output, expectedResult);
    });

    it('should return existing url, if the value is empty', function () {
      var url = 'www.a.com?';
      var key = 'b';
      var value = '';

      var output = utils.tryAppendQueryString(url, key, value);
      assert.equal(output, url);
    });
  });

  describe('parseQueryStringParameters', function () {
    it('should append query string to existing using the input obj', function () {
      var obj = {
        a: '1',
        b: '2'
      };

      var output = utils.parseQueryStringParameters(obj);
      var expectedResult = 'a=' + encodeURIComponent('1') + '&b=' + encodeURIComponent('2') + '&';
      assert.equal(output, expectedResult);
    });

    it('should return an empty string, if input obj is empty', function () {
      var obj = {};
      var output = utils.parseQueryStringParameters(obj);
      assert.equal(output, '');
    });
  });

  describe('transformAdServerTargetingObj', function () {
    it('should append query string to existing using the input obj', function () {
      var obj = getAdServerTargeting();

      var output = utils.transformAdServerTargetingObj(obj[Object.keys(obj)[0]]);
      var expected = 'foobar=300x250&hb_size=300x250&hb_pb=10.00&hb_adid=233bcbee889d46d&hb_bidder=appnexus&hb_size_triplelift=0x0&hb_pb_triplelift=10.00&hb_adid_triplelift=222bb26f9e8bd&hb_bidder_triplelift=triplelift&hb_size_appnexus=300x250&hb_pb_appnexus=10.00&hb_adid_appnexus=233bcbee889d46d&hb_bidder_appnexus=appnexus&hb_size_pagescience=300x250&hb_pb_pagescience=10.00&hb_adid_pagescience=25bedd4813632d7&hb_bidder_pagescienc=pagescience&hb_size_brightcom=300x250&hb_pb_brightcom=10.00&hb_adid_brightcom=26e0795ab963896&hb_bidder_brightcom=brightcom&hb_size_brealtime=300x250&hb_pb_brealtime=10.00&hb_adid_brealtime=275bd666f5a5a5d&hb_bidder_brealtime=brealtime&hb_size_pubmatic=300x250&hb_pb_pubmatic=10.00&hb_adid_pubmatic=28f4039c636b6a7&hb_bidder_pubmatic=pubmatic&hb_size_rubicon=300x600&hb_pb_rubicon=10.00&hb_adid_rubicon=29019e2ab586a5a&hb_bidder_rubicon=rubicon';
      assert.equal(output, expected);
    });

    it('should return an empty string, if input obj is empty', function () {
      var obj = {};
      var output = utils.transformAdServerTargetingObj(obj);
      assert.equal(output, '');
    });
  });

  describe('extend', function () {
    it('should merge two input object', function () {
      var target = {
        a: '1',
        b: '2'
      };

      var source = {
        c: '3'
      };

      var expectedResult = {
        a: '1',
        b: '2',
        c: '3'
      };

      var output = Object.assign(target, source);
      assert.deepEqual(output, expectedResult);
    });

    it('should merge two input object even though target object is empty', function () {
      var target = {};
      var source = {
        c: '3'
      };

      var output = Object.assign(target, source);
      assert.deepEqual(output, source);
    });

    it('just return target object, if the source object is empty', function () {
      var target = {
        a: '1',
        b: '2'
      };
      var source = {};

      var output = Object.assign(target, source);
      assert.deepEqual(output, target);
    });
  });

  describe('parseSizesInput', function () {
    it('should return query string using multi size array', function () {
      var sizes = [[728, 90], [970, 90]];
      var output = utils.parseSizesInput(sizes);
      assert.deepEqual(output, ['728x90', '970x90']);
    });

    it('should return query string using single size array', function () {
      var sizes = [728, 90];
      var output = utils.parseSizesInput(sizes);
      assert.deepEqual(output, ['728x90']);
    });

    it('should return query string using string input', function () {
      var sizes = '300x250,970x90';
      var output = utils.parseSizesInput(sizes);
      assert.deepEqual(output, ['300x250', '970x90']);
    });

    it('return undefined if input array is empty', function () {
      var sizes = [];
      var output = utils.parseSizesInput(sizes);
      assert.deepEqual(output, []);
    });
  });

  describe('parseGPTSingleSizeArray', function () {
    it('should return size string with input single size array', function () {
      var size = [300, 250];
      var output = utils.parseGPTSingleSizeArray(size);
      assert.equal(output, '300x250');
    });

    it('should return size string with input single size array', function () {
      var size = ['300', '250'];
      var output = utils.parseGPTSingleSizeArray(size);
      assert.equal(output, '300x250');
    });

    it('return undefined using string input', function () {
      var size = '1';
      var output = utils.parseGPTSingleSizeArray(size);
      assert.equal(output, undefined);
    });

    it('return undefined using number input', function () {
      var size = 1;
      var output = utils.parseGPTSingleSizeArray(size);
      assert.equal(output, undefined);
    });

    it('return undefined using one length single array', function () {
      var size = [300];
      var output = utils.parseGPTSingleSizeArray(size);
      assert.equal(output, undefined);
    });

    it('return undefined if the input is empty', function () {
      var size = '';
      var output = utils.parseGPTSingleSizeArray(size);
      assert.equal(output, undefined);
    });

    it('return undefined if the input is not a number', function () {
      var size = ['foo', 'bar'];
      var output = utils.parseGPTSingleSizeArray(size);
      assert.equal(output, undefined);
    });

    it('return undefined if the input is not a number 2', function () {
      var size = ['foo', 300];
      var output = utils.parseGPTSingleSizeArray(size);
      assert.equal(output, undefined);
    });
  });

  describe('isA', function () {
    it('should return true with string object', function () {
      var output = utils.isA(obj_string, type_string);
      assert.deepEqual(output, true);
    });

    it('should return false with object', function () {
      var output = utils.isA(obj_object, type_string);
      assert.deepEqual(output, false);
    });

    it('should return true with object', function () {
      var output = utils.isA(obj_object, type_object);
      assert.deepEqual(output, true);
    });

    it('should return false with array object', function () {
      var output = utils.isA(obj_array, type_object);
      assert.deepEqual(output, false);
    });

    it('should return true with array object', function () {
      var output = utils.isA(obj_array, type_array);
      assert.deepEqual(output, true);
    });

    it('should return false with array object', function () {
      var output = utils.isA(obj_array, type_function);
      assert.deepEqual(output, false);
    });

    it('should return true with function', function () {
      var output = utils.isA(obj_function, type_function);
      assert.deepEqual(output, true);
    });

    it('should return false with number', function () {
      var output = utils.isA(obj_function, type_number);
      assert.deepEqual(output, false);
    });

    it('should return true with number', function () {
      var output = utils.isA(obj_number, type_number);
      assert.deepEqual(output, true);
    });
  });

  describe('isFn', function () {
    it('should return true with input function', function () {
      var output = utils.isFn(obj_function);
      assert.deepEqual(output, true);
    });

    it('should return false with input string', function () {
      var output = utils.isFn(obj_string);
      assert.deepEqual(output, false);
    });

    it('should return false with input number', function () {
      var output = utils.isFn(obj_number);
      assert.deepEqual(output, false);
    });

    it('should return false with input Array', function () {
      var output = utils.isFn(obj_array);
      assert.deepEqual(output, false);
    });

    it('should return false with input object', function () {
      var output = utils.isFn(obj_object);
      assert.deepEqual(output, false);
    });
  });

  describe('isStr', function () {
    it('should return true with input string', function () {
      var output = utils.isStr(obj_string);
      assert.deepEqual(output, true);
    });

    it('should return false with input number', function () {
      var output = utils.isStr(obj_number);
      assert.deepEqual(output, false);
    });

    it('should return false with input object', function () {
      var output = utils.isStr(obj_object);
      assert.deepEqual(output, false);
    });

    it('should return false with input array', function () {
      var output = utils.isStr(obj_array);
      assert.deepEqual(output, false);
    });

    it('should return false with input function', function () {
      var output = utils.isStr(obj_function);
      assert.deepEqual(output, false);
    });
  });

  describe('isArray', function () {
    it('should return false with input string', function () {
      var output = utils.isArray(obj_string);
      assert.deepEqual(output, false);
    });

    it('should return false with input number', function () {
      var output = utils.isArray(obj_number);
      assert.deepEqual(output, false);
    });

    it('should return false with input object', function () {
      var output = utils.isArray(obj_object);
      assert.deepEqual(output, false);
    });

    it('should return true with input array', function () {
      var output = utils.isArray(obj_array);
      assert.deepEqual(output, true);
    });

    it('should return false with input function', function () {
      var output = utils.isArray(obj_function);
      assert.deepEqual(output, false);
    });
  });

  describe('isEmpty', function () {
    it('should return true with empty object', function () {
      var output = utils.isEmpty(obj_object);
      assert.deepEqual(output, true);
    });

    it('should return false with non-empty object', function () {
      var obj = { a: 'b' };
      var output = utils.isEmpty(obj);
      assert.deepEqual(output, false);
    });

    it('should return false with null', function () {
      var obj = null;
      var output = utils.isEmpty(obj);
      assert.deepEqual(output, true);
    });
  });

  describe('contains', function () {
    	it('should return true if the input string contains in the input obj', function () {
      var output = utils.contains('123', '1');
      assert.deepEqual(output, true);
    	});

    	it('should return false if the input string do not contain in the input obj', function () {
      var output = utils.contains('234', '1');
      assert.deepEqual(output, false);
    	});

    it('should return false if the input string is empty', function () {
      var output = utils.contains();
      assert.ok(!output, 'an empty string returns false');
    });
  });

  describe('_map', function () {
    	it('return empty array when input object is empty', function () {
      var input = {};
      var callback = function () {};

      var output = utils._map(input, callback);
      assert.deepEqual(output, []);
    	});

    	it('return value array with vaild input object', function () {
      var input = { a: 'A', b: 'B' };
      var callback = function (v) { return v; };

      var output = utils._map(input, callback);
      assert.deepEqual(output, ['A', 'B']);
    	});

    	it('return value array with vaild input object_callback func changed 1', function () {
      var input = { a: 'A', b: 'B' };
      var callback = function (v, k) { return v + k; };

      var output = utils._map(input, callback);
      assert.deepEqual(output, ['Aa', 'Bb']);
    	});

    	it('return value array with vaild input object_callback func changed 2', function () {
      var input = { a: 'A', b: 'B' };
      var callback = function (v, k, o) { return o; };

      var output = utils._map(input, callback);
      assert.deepEqual(output, [input, input]);
    	});
  });

  describe('createInvisibleIframe', function () {
    var output = utils.createInvisibleIframe();

    it('return iframe - id', function () {
      assert.ok(output.id);
    });

    it('return iframe - height', function () {
      assert.deepEqual(output.height, 0);
    });

    it('return iframe - width', function () {
      assert.deepEqual(output.width, 0);
    });

    it('return iframe - hspace', function () {
      assert.deepEqual(output.hspace, '0');
    });

    it('return iframe - vspace', function () {
      assert.deepEqual(output.vspace, '0');
    });

    it('return iframe - marginWidth', function () {
      assert.deepEqual(output.marginWidth, '0');
    });

    it('return iframe - marginHeight', function () {
      assert.deepEqual(output.marginHeight, '0');
    });

    it('return iframe - scrolling', function () {
      assert.deepEqual(output.scrolling, 'no');
    });

    it('return iframe - frameBorder', function () {
      assert.deepEqual(output.frameBorder, '0');
    });

    it('return iframe - src', function () {
      assert.deepEqual(output.src, 'about:blank');
    });

    it('return iframe - style', function () {
      assert.ok(output.style);
    });
  });

  describe('getHighestCpm', function () {
    it('should pick the existing highest cpm', function () {
      var previous = {
        cpm: 2,
        timeToRespond: 100
      };
      var current = {
        cpm: 1,
        timeToRespond: 100
      };
      assert.equal(utils.getHighestCpm(previous, current), previous);
    });

    it('should pick the new highest cpm', function () {
      var previous = {
        cpm: 1,
        timeToRespond: 100
      };
      var current = {
        cpm: 2,
        timeToRespond: 100
      };
      assert.equal(utils.getHighestCpm(previous, current), current);
    });

    it('should pick the fastest cpm in case of tie', function () {
      var previous = {
        cpm: 1,
        timeToRespond: 100
      };
      var current = {
        cpm: 1,
        timeToRespond: 50
      };
      assert.equal(utils.getHighestCpm(previous, current), current);
    });
  });

  describe('polyfill test', function () {
    it('should not add polyfill to array', function() {
      var arr = ['hello', 'world'];
      var count = 0;
      for (var key in arr) {
        count++;
      }
      assert.equal(arr.length, count, 'Polyfill test fails')
    });
  });

<<<<<<< HEAD
  describe('delayExecution', function () {
    it('should execute the core function after the correct number of calls', function () {
      const callback = sinon.spy();
      const delayed = utils.delayExecution(callback, 5);
      for (let i = 0; i < 4; i++) {
        delayed();
      }
      assert(callback.notCalled);
      delayed(3);
      assert(callback.called)
      assert.equal(callback.firstCall.args[0], 3);
=======
  describe('deepAccess', function() {
    var obj = {
      1: 2,
      test: {
        first: 11
      }
    };

    it('should allow deep access of object properties', function() {
      var value1 = utils.deepAccess(obj, 'test');
      assert.deepEqual(value1, obj.test);

      var value2 = utils.deepAccess(obj, 'test.first');
      assert.equal(value2, 11);

      var value3 = utils.deepAccess(obj, 1);
      assert.equal(value3, 2);
    });

    it('should allow safe access (returning undefined for missing properties and not throwing exceptions)', function() {
      var value;

      assert.doesNotThrow(function() {
        value = utils.deepAccess(obj, 'test.second.third');
      });

      assert.equal(value, undefined);
>>>>>>> df168ef0
    });
  });
});<|MERGE_RESOLUTION|>--- conflicted
+++ resolved
@@ -525,7 +525,6 @@
     });
   });
 
-<<<<<<< HEAD
   describe('delayExecution', function () {
     it('should execute the core function after the correct number of calls', function () {
       const callback = sinon.spy();
@@ -537,7 +536,9 @@
       delayed(3);
       assert(callback.called)
       assert.equal(callback.firstCall.args[0], 3);
-=======
+    });
+  });
+
   describe('deepAccess', function() {
     var obj = {
       1: 2,
@@ -565,7 +566,6 @@
       });
 
       assert.equal(value, undefined);
->>>>>>> df168ef0
     });
   });
 });