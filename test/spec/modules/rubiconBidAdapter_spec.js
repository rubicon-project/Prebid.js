--- conflicted
+++ resolved
@@ -1,13 +1,14 @@
 import {expect} from 'chai';
-<<<<<<< HEAD
-import {spec, masSizeOrdering, resetUserSync, hasVideoMediaType} from 'modules/rubiconBidAdapter';
-=======
 import adapterManager from 'src/adapterManager';
 import {spec, masSizeOrdering, resetUserSync, hasVideoMediaType, FASTLANE_ENDPOINT} from 'modules/rubiconBidAdapter';
->>>>>>> 55de0818
 import {parse as parseQuery} from 'querystring';
+import {newBidder} from 'src/adapters/bidderFactory';
+import {userSync} from 'src/userSync';
 import {config} from 'src/config';
+import * as utils from 'src/utils';
 import find from 'core-js/library/fn/array/find';
+
+var CONSTANTS = require('src/constants.json');
 
 const INTEGRATION = `pbjs_lite_v$prebid.version$`; // $prebid.version$ will be substituted in by gulp in built prebid
 
@@ -148,27 +149,20 @@
     let bid = bidderRequest.bids[0];
     bid.mediaTypes = {
       video: {
-        context: 'instream',
-        mimes: ['video/mp4', 'video/x-flv'],
-        minduration: 15,
-        maxduration: 30,
-        startdelay: 0,
-        playbackmethod: [2],
-        w: 640,
-        h: 480,
-        skip: 1,
-        skipafter: 15,
-        pos: 1,
-        protocols: [1, 2, 3, 4, 5, 6]
+        context: 'instream'
       }
     };
     bid.params.video = {
       'language': 'en',
-      'skip': 1,
-      'skipafter': 15,
-      'playerHeight': 480,
+      'p_aso.video.ext.skip': true,
+      'p_aso.video.ext.skipdelay': 15,
+      'playerHeight': 320,
       'playerWidth': 640,
       'size_id': 201,
+      'aeParams': {
+        'p_aso.video.ext.skip': '1',
+        'p_aso.video.ext.skipdelay': '15'
+      }
     };
   }
 
@@ -180,11 +174,15 @@
     bid.mediaType = 'video';
     bid.params.video = {
       'language': 'en',
-      'skip': 1,
-      'skipafter': 15,
+      'p_aso.video.ext.skip': true,
+      'p_aso.video.ext.skipdelay': 15,
       'playerHeight': 320,
       'playerWidth': 640,
       'size_id': 201,
+      'aeParams': {
+        'p_aso.video.ext.skip': '1',
+        'p_aso.video.ext.skipdelay': '15'
+      }
     };
   }
 
@@ -211,19 +209,50 @@
         context: 'outstream'
       },
     };
-    bid.params.accountId = 14062;
-    bid.params.siteId = 70608;
-    bid.params.zoneId = 335918;
     bid.params.video = {
       'language': 'en',
-      'skip': 1,
-      'skipafter': 15,
+      'p_aso.video.ext.skip': true,
+      'p_aso.video.ext.skipdelay': 15,
       'playerHeight': 320,
       'playerWidth': 640,
       'size_id': 203,
       'aeParams': {
         'p_aso.video.ext.skip': '1',
-        'p_aso.video.ext.skipafter': '15'
+        'p_aso.video.ext.skipdelay': '15'
+      }
+    };
+  }
+
+  function createVideoBidderRequestNoPlayer() {
+    let bid = bidderRequest.bids[0];
+    bid.mediaTypes = {
+      video: {
+        context: 'instream'
+      },
+    };
+    bid.params.video = {
+      'language': 'en',
+      'p_aso.video.ext.skip': true,
+      'p_aso.video.ext.skipdelay': 15,
+      'size_id': 201,
+      'aeParams': {
+        'p_aso.video.ext.skip': '1',
+        'p_aso.video.ext.skipdelay': '15'
+      }
+    };
+  }
+
+  function createLegacyVideoBidderRequestNoPlayer() {
+    let bid = bidderRequest.bids[0];
+    bid.mediaType = 'video';
+    bid.params.video = {
+      'language': 'en',
+      'p_aso.video.ext.skip': true,
+      'p_aso.video.ext.skipdelay': 15,
+      'size_id': 201,
+      'aeParams': {
+        'p_aso.video.ext.skip': '1',
+        'p_aso.video.ext.skipdelay': '15'
       }
     };
   }
@@ -405,8 +434,8 @@
           sandbox.stub(Math, 'random').callsFake(() => 0.1);
 
           delete bidderRequest.bids[0].params.latLong;
-          let [request] = spec.buildRequests(bidderRequest.bids, bidderRequest);
-          let data = parseQuery(request.data);
+          [request] = spec.buildRequests(bidderRequest.bids, bidderRequest);
+          data = parseQuery(request.data);
 
           expect(request.url).to.equal('//fastlane.rubiconproject.com/a/api/fastlane.json');
 
@@ -421,8 +450,8 @@
           });
 
           bidderRequest.bids[0].params.latLong = [];
-          [request] = spec.buildRequests(bidderRequest.bids, bidderRequest);
-          data = parseQuery(request.data);
+          let [request] = spec.buildRequests(bidderRequest.bids, bidderRequest);
+          let data = parseQuery(request.data);
 
           expect(request.url).to.equal('//fastlane.rubiconproject.com/a/api/fastlane.json');
 
@@ -451,6 +480,7 @@
           bidderRequest = Object.assign({refererInfo}, bidderRequest);
           delete bidderRequest.bids[0].params.referrer;
           let [request] = spec.buildRequests(bidderRequest.bids, bidderRequest);
+          let data = parseQuery(request.data);
 
           expect(parseQuery(request.data).rf).to.exist;
           expect(parseQuery(request.data).rf).to.equal('http://www.prebid.org');
@@ -625,6 +655,7 @@
         });
 
         describe('digiTrustId config', function () {
+          var origGetConfig;
           beforeEach(function () {
             window.DigiTrust = {
               getUser: sandbox.spy()
@@ -1047,13 +1078,13 @@
             bidCopy4.params.video = {
               'language': 'en',
               'p_aso.video.ext.skip': true,
-              'p_aso.video.ext.skipafter': 15,
+              'p_aso.video.ext.skipdelay': 15,
               'playerHeight': 320,
               'playerWidth': 640,
               'size_id': 201,
               'aeParams': {
                 'p_aso.video.ext.skip': '1',
-                'p_aso.video.ext.skipafter': '15'
+                'p_aso.video.ext.skipdelay': '15'
               }
             };
             bidderRequest.bids.push(bidCopy4);
@@ -1075,26 +1106,58 @@
           let [request] = spec.buildRequests(bidderRequest.bids, bidderRequest);
           let post = request.data;
 
-          // url will be changed to Prebid Serve Java openRTB url
-          // let url = request.url;
-          //
-          // expect(url).to.equal('//fastlane-adv.rubiconproject.com/v1/auction/video');
-
-          expect(post).to.have.property('imp')
+          let url = request.url;
+
+          expect(url).to.equal('//fastlane-adv.rubiconproject.com/v1/auction/video');
+
+          expect(post).to.have.property('page_url').that.is.a('string');
+          expect(post.resolution).to.match(/\d+x\d+/);
+          expect(post.account_id).to.equal('14062');
+          expect(post.integration).to.equal(INTEGRATION);
+          expect(post['x_source.tid']).to.equal('d45dd707-a418-42ec-b8a7-b70a6c6fab0b');
+          expect(post).to.have.property('timeout').that.is.a('number');
+          expect(post.timeout < 5000).to.equal(true);
+          expect(post.stash_creatives).to.equal(true);
+          expect(post.gdpr_consent).to.equal('BOJ/P2HOJ/P2HABABMAAAAAZ+A==');
+          expect(post.gdpr).to.equal(1);
+
+          expect(post).to.have.property('ae_pass_through_parameters');
+          expect(post.ae_pass_through_parameters)
+            .to.have.property('p_aso.video.ext.skip')
+            .that.equals('1');
+          expect(post.ae_pass_through_parameters)
+            .to.have.property('p_aso.video.ext.skipdelay')
+            .that.equals('15');
+
+          expect(post).to.have.property('slots')
             .with.length.of(1);
-          let imp = post.imp[0];
-          expect(imp.id).to.equal(bidderRequest.bids[0].adUnitCode);
-          expect(imp.ext.rubicon.video.playerWidth).to.equal(640);
-          expect(imp.ext.rubicon.video.playerHeight).to.equal(320);
-          expect(imp.ext.rubicon.video.size_id).to.equal(201);
-          expect(imp.ext.rubicon.video.language).to.equal('en');
-          expect(imp.ext.rubicon.video.skip).to.equal(1);
-          expect(imp.ext.rubicon.video.skipafter).to.equal(15);
-          expect(post.user.ext.consent).to.equal('BOJ/P2HOJ/P2HABABMAAAAAZ+A==');
-          expect(post.regs.ext.gdpr).to.equal(1);
-          expect(post).to.have.property('ext').that.is.an('object');
-          expect(post.vastxml.ttlseconds).to.equal(300);
-          expect(post.ext.prebid.targeting.includewinners).to.equal(true);
+
+          let slot = post.slots[0];
+
+          expect(slot.site_id).to.equal('70608');
+          expect(slot.zone_id).to.equal('335918');
+          expect(slot.position).to.equal('atf');
+          expect(slot.floor).to.equal(0.01);
+          expect(slot.element_id).to.equal(bidderRequest.bids[0].adUnitCode);
+          expect(slot.name).to.equal(bidderRequest.bids[0].adUnitCode);
+          expect(slot.language).to.equal('en');
+          expect(slot.width).to.equal(640);
+          expect(slot.height).to.equal(320);
+          expect(slot.size_id).to.equal(201);
+
+          expect(slot).to.have.property('inventory').that.is.an('object');
+          expect(slot.inventory).to.have.property('rating').that.equals('5-star');
+          expect(slot.inventory).to.have.property('prodtype').that.deep.equals(['tech', 'mobile']);
+
+          expect(slot).to.have.property('keywords')
+            .that.is.an('array')
+            .of.length(3)
+            .that.deep.equals(['a', 'b', 'c']);
+
+          expect(slot).to.have.property('visitor').that.is.an('object');
+          expect(slot.visitor).to.have.property('ucat').that.equals('new');
+          expect(slot.visitor).to.have.property('lastsearch').that.equals('iphone');
+          expect(slot.visitor).to.have.property('likes').that.deep.equals(['sports', 'video games']);
         });
 
         it('should make a well-formed video request', function () {
@@ -1107,90 +1170,122 @@
           let [request] = spec.buildRequests(bidderRequest.bids, bidderRequest);
           let post = request.data;
 
-          // url will be changed to Prebid Serve Java openRTB url
-          // let url = request.url;
-          //
-          // expect(url).to.equal('//fastlane-adv.rubiconproject.com/v1/auction/video');
-
-          expect(post).to.have.property('imp')
+          let url = request.url;
+
+          expect(url).to.equal('//fastlane-adv.rubiconproject.com/v1/auction/video');
+
+          expect(post).to.have.property('page_url').that.is.a('string');
+          expect(post.resolution).to.match(/\d+x\d+/);
+          expect(post.account_id).to.equal('14062');
+          expect(post.integration).to.equal(INTEGRATION);
+          expect(post['x_source.tid']).to.equal('d45dd707-a418-42ec-b8a7-b70a6c6fab0b');
+          expect(post).to.have.property('timeout').that.is.a('number');
+          expect(post.timeout < 5000).to.equal(true);
+          expect(post.stash_creatives).to.equal(true);
+          expect(post.gdpr_consent).to.equal('BOJ/P2HOJ/P2HABABMAAAAAZ+A==');
+          expect(post.gdpr).to.equal(1);
+
+          expect(post).to.have.property('ae_pass_through_parameters');
+          expect(post.ae_pass_through_parameters)
+            .to.have.property('p_aso.video.ext.skip')
+            .that.equals('1');
+          expect(post.ae_pass_through_parameters)
+            .to.have.property('p_aso.video.ext.skipdelay')
+            .that.equals('15');
+
+          expect(post).to.have.property('slots')
             .with.length.of(1);
-          let imp = post.imp[0];
-          expect(imp.id).to.equal(bidderRequest.bids[0].adUnitCode);
-          expect(imp.video.w).to.equal(640);
-          expect(imp.video.h).to.equal(480);
-          expect(imp.video.pos).to.equal(1);
-          expect(imp.video.context).to.equal('instream');
-          expect(imp.video.minduration).to.equal(15);
-          expect(imp.video.maxduration).to.equal(30);
-          expect(imp.video.startdelay).to.equal(0);
-          expect(imp.video.skip).to.equal(1);
-          expect(imp.video.skipafter).to.equal(15);
-          expect(imp.ext.rubicon.video.playerWidth).to.equal(640);
-          expect(imp.ext.rubicon.video.playerHeight).to.equal(480);
-          expect(imp.ext.rubicon.video.size_id).to.equal(201);
-          expect(imp.ext.rubicon.video.language).to.equal('en');
-          expect(imp.ext.rubicon.video.skip).to.equal(1);
-          expect(imp.ext.rubicon.video.skipafter).to.equal(15);
-          expect(post.user.ext.consent).to.equal('BOJ/P2HOJ/P2HABABMAAAAAZ+A==');
-          expect(post.regs.ext.gdpr).to.equal(1);
-          expect(post).to.have.property('ext').that.is.an('object');
-          expect(post.vastxml.ttlseconds).to.equal(300);
-          expect(post.ext.prebid.targeting.includewinners).to.equal(true);
+
+          let slot = post.slots[0];
+
+          expect(slot.site_id).to.equal('70608');
+          expect(slot.zone_id).to.equal('335918');
+          expect(slot.position).to.equal('atf');
+          expect(slot.floor).to.equal(0.01);
+          expect(slot.element_id).to.equal(bidderRequest.bids[0].adUnitCode);
+          expect(slot.name).to.equal(bidderRequest.bids[0].adUnitCode);
+          expect(slot.language).to.equal('en');
+          expect(slot.width).to.equal(640);
+          expect(slot.height).to.equal(320);
+          expect(slot.size_id).to.equal(201);
+
+          expect(slot).to.have.property('inventory').that.is.an('object');
+          expect(slot.inventory).to.have.property('rating').that.equals('5-star');
+          expect(slot.inventory).to.have.property('prodtype').that.deep.equals(['tech', 'mobile']);
+
+          expect(slot).to.have.property('keywords')
+            .that.is.an('array')
+            .of.length(3)
+            .that.deep.equals(['a', 'b', 'c']);
+
+          expect(slot).to.have.property('visitor').that.is.an('object');
+          expect(slot.visitor).to.have.property('ucat').that.equals('new');
+          expect(slot.visitor).to.have.property('lastsearch').that.equals('iphone');
+          expect(slot.visitor).to.have.property('likes').that.deep.equals(['sports', 'video games']);
         });
 
         it('should send request with proper ad position', function () {
           createVideoBidderRequest();
-          let positionBidderRequest = clone(bidderRequest);
-          positionBidderRequest.bids[0].mediaTypes.video.pos = '1';
+          var positionBidderRequest = clone(bidderRequest);
+          positionBidderRequest.bids[0].params.position = 'atf';
           let [request] = spec.buildRequests(positionBidderRequest.bids, positionBidderRequest);
-
-          expect(request.data.imp[0].video.pos).to.equal('1');
-        });
-
-        it('should validate bid request and do the conversion when the type of accountId, siteId and zoneId is string', function () {
-          const bidRequest = {
-            mediaTypes: {
-              video: {
-                context: 'instream'
-              }
-            },
-            params: {
-              accountId: '1001',
-              siteId: '123',
-              zoneId: '456',
-              video: {
-                size_id: 201
-              }
-            },
-            sizes: [[300, 250]]
-          };
+          let post = request.data;
+          let slot = post.slots[0];
+
+          expect(slot.position).to.equal('atf');
+
+          positionBidderRequest = clone(bidderRequest);
+          positionBidderRequest.bids[0].params.position = 'btf';
+          [request] = spec.buildRequests(positionBidderRequest.bids, positionBidderRequest);
+          post = request.data;
+          slot = post.slots[0];
+
+          expect(slot.position).to.equal('btf');
+
+          positionBidderRequest = clone(bidderRequest);
+          positionBidderRequest.bids[0].params.position = 'unknown';
+          [request] = spec.buildRequests(positionBidderRequest.bids, positionBidderRequest);
+          post = request.data;
+          slot = post.slots[0];
+
+          expect(slot.position).to.equal('unknown');
+
+          positionBidderRequest = clone(bidderRequest);
+          positionBidderRequest.bids[0].params.position = '123';
+          [request] = spec.buildRequests(positionBidderRequest.bids, positionBidderRequest);
+          post = request.data;
+          slot = post.slots[0];
+
+          expect(slot.position).to.equal('unknown');
+
+          positionBidderRequest = clone(bidderRequest);
+          delete positionBidderRequest.bids[0].params.position;
+          expect(positionBidderRequest.bids[0].params.position).to.equal(undefined);
+          [request] = spec.buildRequests(positionBidderRequest.bids, positionBidderRequest);
+          post = request.data;
+          slot = post.slots[0];
+
+          expect(slot.position).to.equal('unknown');
+        });
+
+        it('should allow a floor price override', function () {
+          createVideoBidderRequest();
+
           sandbox.stub(Date, 'now').callsFake(() =>
             bidderRequest.auctionStart + 100
           );
-          expect(spec.isBidRequestValid(bidRequest)).to.equal(true);
-        });
-
-        it('should not validate bid request when the type of accountId, siteId and zoneId is string', function () {
-          const bidRequest = {
-            mediaTypes: {
-              video: {
-                context: 'instream'
-              }
-            },
-            params: {
-              accountId: 'hello',
-              siteId: '123',
-              zoneId: '456',
-              video: {
-                size_id: 201
-              }
-            },
-            sizes: [[300, 250]]
-          };
-          sandbox.stub(Date, 'now').callsFake(() =>
-            bidderRequest.auctionStart + 100
-          );
-          expect(spec.isBidRequestValid(bidRequest)).to.equal(false);
+
+          var floorBidderRequest = clone(bidderRequest);
+
+          // enter an explicit floor price //
+          floorBidderRequest.bids[0].params.floor = 3.25;
+
+          let [request] = spec.buildRequests(floorBidderRequest.bids, floorBidderRequest);
+          let post = request.data;
+
+          let floor = post.slots[0].floor;
+
+          expect(floor).to.equal(3.25);
         });
 
         it('should validate bid request with invalid video if a mediaTypes banner property is defined', function () {
@@ -1205,14 +1300,12 @@
             },
             params: {
               accountId: 1001,
-              siteId: 123,
-              zoneId: 456,
               video: {
                 size_id: 201
               }
             },
             sizes: [[300, 250]]
-          };
+          }
           sandbox.stub(Date, 'now').callsFake(() =>
             bidderRequest.auctionStart + 100
           );
@@ -1285,9 +1378,6 @@
 
           let [request] = spec.buildRequests(bidRequestCopy.bids, bidRequestCopy);
           expect(spec.isBidRequestValid(bidderRequest.bids[0])).to.equal(true);
-<<<<<<< HEAD
-          expect(request.data.imp[0].ext.rubicon.video.size_id).to.equal(203);
-=======
           expect(request.data.slots[0].size_id).to.equal(203);
         });
 
@@ -1366,7 +1456,6 @@
 
           expect(request.data.slots[0].width).to.equal(300);
           expect(request.data.slots[0].height).to.equal(250);
->>>>>>> 55de0818
         });
       });
 
@@ -1980,31 +2069,30 @@
 
         it('should register a successful bid', function () {
           let response = {
-            cur: 'USD',
-            seatbid: [{
-              bid: [{
-                id: '0',
-                impid: 'instream_video1',
-                price: 2,
-                crid: '4259970',
-                ext: {
-                  bidder: {
-                    rp: {
-                      mime: 'application/javascript',
-                      size_id: 201
-                    }
+            'status': 'ok',
+            'ads': {
+              '/19968336/header-bid-tag-0': [
+                {
+                  'status': 'ok',
+                  'cpm': 1,
+                  'tier': 'tier0200',
+                  'targeting': {
+                    'rpfl_8000': '201_tier0200',
+                    'rpfl_elemid': '/19968336/header-bid-tag-0'
                   },
-                  prebid: {
-                    targeting: {
-                      hb_uuid: '0c498f63-5111-4bed-98e2-9be7cb932a64'
-                    },
-                    type: 'video'
-                  }
+                  'impression_id': 'a40fe16e-d08d-46a9-869d-2e1573599e0c',
+                  'site_id': 88888,
+                  'zone_id': 54321,
+                  'creative_type': 'video',
+                  'creative_depot_url': 'https://fastlane-adv.rubiconproject.com/v1/creative/a40fe16e-d08d-46a9-869d-2e1573599e0c.xml',
+                  'ad_id': 999999,
+                  'creative_id': 'crid-999999',
+                  'size_id': 201,
+                  'advertiser': 12345
                 }
-              }],
-              group: 0,
-              seat: 'rubicon'
-            }],
+              ]
+            },
+            'account_id': 7780
           };
 
           let bids = spec.interpretResponse({body: response}, {
@@ -2013,17 +2101,16 @@
 
           expect(bids).to.be.lengthOf(1);
 
-          expect(bids[0].creativeId).to.equal('4259970');
-          expect(bids[0].cpm).to.equal(2);
+          expect(bids[0].creativeId).to.equal('crid-999999');
+          expect(bids[0].cpm).to.equal(1);
           expect(bids[0].ttl).to.equal(300);
           expect(bids[0].netRevenue).to.equal(false);
-          expect(bids[0].vastUrl).to.equal('0c498f63-5111-4bed-98e2-9be7cb932a64');
-          expect(bids[0].videoCacheKey).to.equal('0c498f63-5111-4bed-98e2-9be7cb932a64');
+          expect(bids[0].vastUrl).to.equal(
+            'https://fastlane-adv.rubiconproject.com/v1/creative/a40fe16e-d08d-46a9-869d-2e1573599e0c.xml'
+          );
+          expect(bids[0].impression_id).to.equal('a40fe16e-d08d-46a9-869d-2e1573599e0c');
           expect(bids[0].mediaType).to.equal('video');
-          expect(bids[0].bidderCode).to.equal('rubicon');
-          expect(bids[0].currency).to.equal('USD');
-          expect(bids[0].width).to.equal(640);
-          expect(bids[0].height).to.equal(480);
+          expect(bids[0].videoCacheKey).to.equal('a40fe16e-d08d-46a9-869d-2e1573599e0c');
         });
       });
     });
