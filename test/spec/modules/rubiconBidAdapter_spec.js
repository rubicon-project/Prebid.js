import {expect} from 'chai';
<<<<<<< HEAD
=======
import adapterManager from 'src/adapterManager';
>>>>>>> 069d5f7a
import {spec, masSizeOrdering, resetUserSync, hasVideoMediaType, FASTLANE_ENDPOINT} from 'modules/rubiconBidAdapter';
import {parse as parseQuery} from 'querystring';
import {config} from 'src/config';
import find from 'core-js/library/fn/array/find';

const INTEGRATION = `pbjs_lite_v$prebid.version$`; // $prebid.version$ will be substituted in by gulp in built prebid

describe('the rubicon adapter', function () {
  let sandbox,
    bidderRequest,
    sizeMap;

  /**
   * @typedef {Object} sizeMapConverted
   * @property {string} sizeId
   * @property {string} size
   * @property {Array.<Array>} sizeAsArray
   * @property {number} width
   * @property {number} height
   */

  /**
   * @param {Array.<sizeMapConverted>} sizesMapConverted
   * @param {Object} bid
   * @return {sizeMapConverted}
   */
  function getSizeIdForBid(sizesMapConverted, bid) {
    return find(sizesMapConverted, item => (item.width === bid.width && item.height === bid.height));
  }

  /**
   * @param {Array.<Object>} ads
   * @param {sizeMapConverted} size
   * @return {Object}
   */
  function getResponseAdBySize(ads, size) {
    return find(ads, item => item.size_id === size.sizeId);
  }

  /**
   * @param {Array.<BidRequest>} bidRequests
   * @param {sizeMapConverted} size
   * @return {BidRequest}
   */
  function getBidRequestBySize(bidRequests, size) {
    return find(bidRequests, item => item.sizes[0][0] === size.width && item.sizes[0][1] === size.height);
  }

  /**
   * @typedef {Object} overrideProps
   * @property {string} status
   * @property {number} cpm
   * @property {number} zone_id
   * @property {number} ad_id
   * @property {string} creative_id
   * @property {string} targeting_key - rpfl_{id}
   */
  /**
   * @param {number} i - index
   * @param {string} sizeId - id that maps to size
   * @param {Array.<overrideProps>} [indexOverMap]
   * @return {{status: string, cpm: number, zone_id: *, size_id: *, impression_id: *, ad_id: *, creative_id: string, type: string, targeting: *[]}}
   */
  function createResponseAdByIndex(i, sizeId, indexOverMap) {
    const overridePropMap = (indexOverMap && indexOverMap[i] && typeof indexOverMap[i] === 'object') ? indexOverMap[i] : {};
    const overrideProps = Object.keys(overridePropMap).reduce((aggregate, key) => {
      aggregate[key] = overridePropMap[key];
      return aggregate;
    }, {});

    const getProp = (propName, defaultValue) => {
      return (overrideProps[propName]) ? overridePropMap[propName] : defaultValue;
    };

    return {
      'status': getProp('status', 'ok'),
      'cpm': getProp('cpm', i / 100),
      'zone_id': getProp('zone_id', i + 1),
      'size_id': sizeId,
      'impression_id': getProp('impression_id', `1-${i}`),
      'ad_id': getProp('ad_id', i + 1),
      'advertiser': i + 1,
      'network': i + 1,
      'creative_id': getProp('creative_id', `crid-${i}`),
      'type': 'script',
      'script': 'alert(\'foo\')',
      'campaign_id': i + 1,
      'targeting': [
        {
          'key': getProp('targeting_key', `rpfl_${i}`),
          'values': [ '43_tier_all_test' ]
        }
      ]
    };
  }

  /**
   * @param {number} i
   * @param {Array.<Array>} size
   * @return {{ params: {accountId: string, siteId: string, zoneId: string }, adUnitCode: string, code: string, sizes: *[], bidId: string, bidderRequestId: string }}
   */
  function createBidRequestByIndex(i, size) {
    return {
      bidder: 'rubicon',
      params: {
        accountId: '14062',
        siteId: '70608',
        zoneId: (i + 1).toString(),
        userId: '12346',
        position: 'atf',
        referrer: 'localhost'
      },
      adUnitCode: `/19968336/header-bid-tag-${i}`,
      code: `div-${i}`,
      sizes: [size],
      bidId: i.toString(),
      bidderRequestId: i.toString(),
      auctionId: 'c45dd708-a418-42ec-b8a7-b70a6c6fab0a',
      transactionId: 'd45dd707-a418-42ec-b8a7-b70a6c6fab0b'
    };
  }

  /**
   * @param {boolean} [gdprApplies]
   */
  function createGdprBidderRequest(gdprApplies) {
    if (typeof gdprApplies === 'boolean') {
      bidderRequest.gdprConsent = {
        'consentString': 'BOJ/P2HOJ/P2HABABMAAAAAZ+A==',
        'gdprApplies': gdprApplies
      };
    } else {
      bidderRequest.gdprConsent = {
        'consentString': 'BOJ/P2HOJ/P2HABABMAAAAAZ+A=='
      };
    }
  }

  function createVideoBidderRequest() {
    createGdprBidderRequest(true);

    let bid = bidderRequest.bids[0];
    bid.mediaTypes = {
      video: {
        context: 'instream',
        mimes: ['video/mp4', 'video/x-flv'],
        minduration: 15,
        maxduration: 30,
        startdelay: 0,
        playbackmethod: [2],
        w: 640,
        h: 480,
        skip: 1,
        skipafter: 15,
        pos: 1,
        protocols: [1, 2, 3, 4, 5, 6]
      }
    };
    bid.params.video = {
      'language': 'en',
      'skip': 1,
      'skipafter': 15,
      'playerHeight': 480,
      'playerWidth': 640,
      'size_id': 201,
    };
  }

  function createLegacyVideoBidderRequest() {
    createGdprBidderRequest(true);

    let bid = bidderRequest.bids[0];
    // Legacy property (Prebid <1.0)
    bid.mediaType = 'video';
    bid.params.video = {
      'language': 'en',
      'skip': 1,
      'skipafter': 15,
      'playerHeight': 320,
      'playerWidth': 640,
      'size_id': 201,
    };
  }

  function createVideoBidderRequestNoVideo() {
    let bid = bidderRequest.bids[0];
    bid.mediaTypes = {
      video: {
        context: 'instream'
      },
    };
    bid.params.video = '';
  }

  function createLegacyVideoBidderRequestNoVideo() {
    let bid = bidderRequest.bids[0];
    bid.mediaType = 'video';
    bid.params.video = '';
  }

  function createVideoBidderRequestOutstream() {
    let bid = bidderRequest.bids[0];
    bid.mediaTypes = {
      video: {
        context: 'outstream'
      },
    };
    bid.params.accountId = 14062;
    bid.params.siteId = 70608;
    bid.params.zoneId = 335918;
    bid.params.video = {
      'language': 'en',
      'skip': 1,
      'skipafter': 15,
      'playerHeight': 320,
      'playerWidth': 640,
      'size_id': 203
    };
  }

  beforeEach(function () {
    sandbox = sinon.sandbox.create();

    bidderRequest = {
      bidderCode: 'rubicon',
      auctionId: 'c45dd708-a418-42ec-b8a7-b70a6c6fab0a',
      bidderRequestId: '178e34bad3658f',
      bids: [
        {
          bidder: 'rubicon',
          params: {
            accountId: '14062',
            siteId: '70608',
            zoneId: '335918',
            userId: '12346',
            keywords: ['a', 'b', 'c'],
            inventory: {
              rating: '5-star', // This actually should not be sent to frank!! causes 400
              prodtype: ['tech', 'mobile']
            },
            visitor: {
              ucat: 'new',
              lastsearch: 'iphone',
              likes: ['sports', 'video games']
            },
            position: 'atf',
            referrer: 'localhost',
            latLong: [40.7607823, '111.8910325']
          },
          adUnitCode: '/19968336/header-bid-tag-0',
          code: 'div-1',
          sizes: [[300, 250], [320, 50]],
          bidId: '2ffb201a808da7',
          bidderRequestId: '178e34bad3658f',
          auctionId: 'c45dd708-a418-42ec-b8a7-b70a6c6fab0a',
          transactionId: 'd45dd707-a418-42ec-b8a7-b70a6c6fab0b'
        }
      ],
      start: 1472239426002,
      auctionStart: 1472239426000,
      timeout: 5000
    };

    sizeMap = [
      {sizeId: 1, size: '468x60'},
      {sizeId: 2, size: '728x90'},
      {sizeId: 5, size: '120x90'},
      {sizeId: 8, size: '120x600'},
      {sizeId: 9, size: '160x600'},
      {sizeId: 10, size: '300x600'},
      {sizeId: 13, size: '200x200'},
      {sizeId: 14, size: '250x250'},
      {sizeId: 15, size: '300x250'},
      {sizeId: 16, size: '336x280'},
      {sizeId: 19, size: '300x100'},
      {sizeId: 31, size: '980x120'},
      {sizeId: 32, size: '250x360'}
      // Create convenience properties for [sizeAsArray, width, height] by parsing the size string
    ].map(item => {
      const sizeAsArray = item.size.split('x').map(s => parseInt(s));
      return {
        sizeId: item.sizeId,
        size: item.size,
        sizeAsArray: sizeAsArray.slice(),
        width: sizeAsArray[0],
        height: sizeAsArray[1]
      };
    });
  });

  afterEach(function () {
    sandbox.restore();
  });

  describe('MAS mapping / ordering', function () {
    it('should sort values without any MAS priority sizes in regular ascending order', function () {
      let ordering = masSizeOrdering([126, 43, 65, 16]);
      expect(ordering).to.deep.equal([16, 43, 65, 126]);
    });

    it('should sort MAS priority sizes in the proper order w/ rest ascending', function () {
      let ordering = masSizeOrdering([43, 9, 65, 15, 16, 126]);
      expect(ordering).to.deep.equal([15, 9, 16, 43, 65, 126]);

      ordering = masSizeOrdering([43, 15, 9, 65, 16, 126, 2]);
      expect(ordering).to.deep.equal([15, 2, 9, 16, 43, 65, 126]);

      ordering = masSizeOrdering([8, 43, 9, 65, 16, 126, 2]);
      expect(ordering).to.deep.equal([2, 9, 8, 16, 43, 65, 126]);
    });
  });

  describe('buildRequests implementation', function () {
    describe('for requests', function () {
      describe('to fastlane', function () {
        it('should make a well-formed request objects', function () {
          sandbox.stub(Math, 'random').callsFake(() => 0.1);
          let [request] = spec.buildRequests(bidderRequest.bids, bidderRequest);
          let data = parseQuery(request.data);

          expect(request.url).to.equal('//fastlane.rubiconproject.com/a/api/fastlane.json');

          let expectedQuery = {
            'account_id': '14062',
            'site_id': '70608',
            'zone_id': '335918',
            'size_id': '15',
            'alt_size_ids': '43',
            'p_pos': 'atf',
            'rp_floor': '0.01',
            'rp_secure': /[01]/,
            'rand': '0.1',
            'tk_flint': INTEGRATION,
            'x_source.tid': 'd45dd707-a418-42ec-b8a7-b70a6c6fab0b',
            'p_screen_res': /\d+x\d+/,
            'tk_user_key': '12346',
            'kw': 'a,b,c',
            'tg_v.ucat': 'new',
            'tg_v.lastsearch': 'iphone',
            'tg_v.likes': 'sports,video games',
            'tg_i.rating': '5-star',
            'tg_i.prodtype': 'tech,mobile',
            'tg_fl.eid': 'div-1',
            'rf': 'localhost'
          };

          // test that all values above are both present and correct
          Object.keys(expectedQuery).forEach(key => {
            let value = expectedQuery[key];
            if (value instanceof RegExp) {
              expect(data[key]).to.match(value);
            } else {
              expect(data[key]).to.equal(value);
            }
          });
        });

        it('ad engine query params should be ordered correctly', function () {
          sandbox.stub(Math, 'random').callsFake(() => 0.1);
          let [request] = spec.buildRequests(bidderRequest.bids, bidderRequest);

          const referenceOrdering = ['account_id', 'site_id', 'zone_id', 'size_id', 'alt_size_ids', 'p_pos', 'rf', 'p_geo.latitude', 'p_geo.longitude', 'kw', 'tg_v.ucat', 'tg_v.lastsearch', 'tg_v.likes', 'tg_i.rating', 'tg_i.prodtype', 'tk_flint', 'x_source.tid', 'p_screen_res', 'rp_floor', 'rp_secure', 'tk_user_key', 'tg_fl.eid', 'slots', 'rand'];

          request.data.split('&').forEach((item, i) => {
            expect(item.split('=')[0]).to.equal(referenceOrdering[i]);
          });
        });

        it('should make a well-formed request object without latLong', function () {
          let expectedQuery = {
            'account_id': '14062',
            'site_id': '70608',
            'zone_id': '335918',
            'size_id': '15',
            'alt_size_ids': '43',
            'p_pos': 'atf',
            'rp_floor': '0.01',
            'rp_secure': /[01]/,
            'rand': '0.1',
            'tk_flint': INTEGRATION,
            'x_source.tid': 'd45dd707-a418-42ec-b8a7-b70a6c6fab0b',
            'p_screen_res': /\d+x\d+/,
            'tk_user_key': '12346',
            'kw': 'a,b,c',
            'tg_v.ucat': 'new',
            'tg_v.lastsearch': 'iphone',
            'tg_v.likes': 'sports,video games',
            'tg_i.rating': '5-star',
            'tg_i.prodtype': 'tech,mobile',
            'rf': 'localhost',
            'p_geo.latitude': undefined,
            'p_geo.longitude': undefined
          };

          sandbox.stub(Math, 'random').callsFake(() => 0.1);

          delete bidderRequest.bids[0].params.latLong;
          let [request] = spec.buildRequests(bidderRequest.bids, bidderRequest);
          let data = parseQuery(request.data);

          expect(request.url).to.equal('//fastlane.rubiconproject.com/a/api/fastlane.json');

          // test that all values above are both present and correct
          Object.keys(expectedQuery).forEach(key => {
            let value = expectedQuery[key];
            if (value instanceof RegExp) {
              expect(data[key]).to.match(value);
            } else {
              expect(data[key]).to.equal(value);
            }
          });

          bidderRequest.bids[0].params.latLong = [];
          [request] = spec.buildRequests(bidderRequest.bids, bidderRequest);
          data = parseQuery(request.data);

          expect(request.url).to.equal('//fastlane.rubiconproject.com/a/api/fastlane.json');

          // test that all values above are both present and correct
          Object.keys(expectedQuery).forEach(key => {
            let value = expectedQuery[key];
            if (value instanceof RegExp) {
              expect(data[key]).to.match(value);
            } else {
              expect(data[key]).to.equal(value);
            }
          });
        });

        it('should add referer info to request data', function () {
          let refererInfo = {
            referer: 'http://www.prebid.org',
            reachedTop: true,
            numIframes: 1,
            stack: [
              'http://www.prebid.org/page.html',
              'http://www.prebid.org/iframe1.html',
            ]
          };

          bidderRequest = Object.assign({refererInfo}, bidderRequest);
          delete bidderRequest.bids[0].params.referrer;
          let [request] = spec.buildRequests(bidderRequest.bids, bidderRequest);

          expect(parseQuery(request.data).rf).to.exist;
          expect(parseQuery(request.data).rf).to.equal('http://www.prebid.org');
        });

        it('page_url should use params.referrer, config.getConfig("pageUrl"), bidderRequest.refererInfo in that order', function () {
          let [request] = spec.buildRequests(bidderRequest.bids, bidderRequest);
          expect(parseQuery(request.data).rf).to.equal('localhost');

          delete bidderRequest.bids[0].params.referrer;
          let refererInfo = { referer: 'http://www.prebid.org' };
          bidderRequest = Object.assign({refererInfo}, bidderRequest);
          [request] = spec.buildRequests(bidderRequest.bids, bidderRequest);
          expect(parseQuery(request.data).rf).to.equal('http://www.prebid.org');

          let origGetConfig = config.getConfig;
          sandbox.stub(config, 'getConfig').callsFake(function (key) {
            if (key === 'pageUrl') {
              return 'http://www.rubiconproject.com';
            }
            return origGetConfig.apply(config, arguments);
          });
          [request] = spec.buildRequests(bidderRequest.bids, bidderRequest);
          expect(parseQuery(request.data).rf).to.equal('http://www.rubiconproject.com');

          bidderRequest.bids[0].params.secure = true;
          [request] = spec.buildRequests(bidderRequest.bids, bidderRequest);
          expect(parseQuery(request.data).rf).to.equal('https://www.rubiconproject.com');
        });

        it('should use rubicon sizes if present (including non-mappable sizes)', function () {
          var sizesBidderRequest = clone(bidderRequest);
          sizesBidderRequest.bids[0].params.sizes = [55, 57, 59, 801];

          let [request] = spec.buildRequests(sizesBidderRequest.bids, sizesBidderRequest);
          let data = parseQuery(request.data);

          expect(data['size_id']).to.equal('55');
          expect(data['alt_size_ids']).to.equal('57,59,801');
        });

        it('should not validate bid request if no valid sizes', function () {
          var sizesBidderRequest = clone(bidderRequest);
          sizesBidderRequest.bids[0].sizes = [[621, 250], [300, 251]];

          let result = spec.isBidRequestValid(sizesBidderRequest.bids[0]);

          expect(result).to.equal(false);
        });

        it('should not validate bid request if no account id is present', function () {
          var noAccountBidderRequest = clone(bidderRequest);
          delete noAccountBidderRequest.bids[0].params.accountId;

          let result = spec.isBidRequestValid(noAccountBidderRequest.bids[0]);

          expect(result).to.equal(false);
        });

        it('should allow a floor override', function () {
          var floorBidderRequest = clone(bidderRequest);
          floorBidderRequest.bids[0].params.floor = 2;

          let [request] = spec.buildRequests(floorBidderRequest.bids, floorBidderRequest);
          let data = parseQuery(request.data);

          expect(data['rp_floor']).to.equal('2');
        });

        it('should send digitrust params', function () {
          window.DigiTrust = {
            getUser: function () {
            }
          };
          sandbox.stub(window.DigiTrust, 'getUser').callsFake(() =>
            ({
              success: true,
              identity: {
                privacy: {optout: false},
                id: 'testId',
                keyv: 'testKeyV'
              }
            })
          );

          let [request] = spec.buildRequests(bidderRequest.bids, bidderRequest);
          let data = parseQuery(request.data);

          let expectedQuery = {
            'dt.id': 'testId',
            'dt.keyv': 'testKeyV',
            'dt.pref': '0'
          };

          // test that all values above are both present and correct
          Object.keys(expectedQuery).forEach(key => {
            let value = expectedQuery[key];
            expect(data[key]).to.equal(value);
          });

          delete window.DigiTrust;
        });

        it('should not send digitrust params when DigiTrust not loaded', function () {
          let [request] = spec.buildRequests(bidderRequest.bids, bidderRequest);
          let data = parseQuery(request.data);

          let undefinedKeys = ['dt.id', 'dt.keyv'];

          // Test that none of the DigiTrust keys are part of the query
          undefinedKeys.forEach(key => {
            expect(typeof data[key]).to.equal('undefined');
          });
        });

        it('should not send digitrust params due to optout', function () {
          window.DigiTrust = {
            getUser: function () {
            }
          };
          sandbox.stub(window.DigiTrust, 'getUser').callsFake(() =>
            ({
              success: true,
              identity: {
                privacy: {optout: true},
                id: 'testId',
                keyv: 'testKeyV'
              }
            })
          );

          let [request] = spec.buildRequests(bidderRequest.bids, bidderRequest);
          let data = parseQuery(request.data);

          let undefinedKeys = ['dt.id', 'dt.keyv'];

          // Test that none of the DigiTrust keys are part of the query
          undefinedKeys.forEach(key => {
            expect(typeof data[key]).to.equal('undefined');
          });

          delete window.DigiTrust;
        });

        it('should not send digitrust params due to failure', function () {
          window.DigiTrust = {
            getUser: function () {
            }
          };
          sandbox.stub(window.DigiTrust, 'getUser').callsFake(() =>
            ({
              success: false,
              identity: {
                privacy: {optout: false},
                id: 'testId',
                keyv: 'testKeyV'
              }
            })
          );

          let [request] = spec.buildRequests(bidderRequest.bids, bidderRequest);
          let data = parseQuery(request.data);

          let undefinedKeys = ['dt.id', 'dt.keyv'];

          // Test that none of the DigiTrust keys are part of the query
          undefinedKeys.forEach(key => {
            expect(typeof data[key]).to.equal('undefined');
          });

          delete window.DigiTrust;
        });

        describe('digiTrustId config', function () {
          beforeEach(function () {
            window.DigiTrust = {
              getUser: sandbox.spy()
            };
          });

          afterEach(function () {
            delete window.DigiTrust;
          });

          it('should send digiTrustId config params', function () {
            sandbox.stub(config, 'getConfig').callsFake((key) => {
              var config = {
                digiTrustId: {
                  success: true,
                  identity: {
                    privacy: {optout: false},
                    id: 'testId',
                    keyv: 'testKeyV'
                  }
                }
              };
              return config[key];
            });

            let [request] = spec.buildRequests(bidderRequest.bids, bidderRequest);
            let data = parseQuery(request.data);

            let expectedQuery = {
              'dt.id': 'testId',
              'dt.keyv': 'testKeyV'
            };

            // test that all values above are both present and correct
            Object.keys(expectedQuery).forEach(key => {
              let value = expectedQuery[key];
              expect(data[key]).to.equal(value);
            });

            // should not have called DigiTrust.getUser()
            expect(window.DigiTrust.getUser.notCalled).to.equal(true);
          });

          it('should not send digiTrustId config params due to optout', function () {
            sandbox.stub(config, 'getConfig').callsFake((key) => {
              var config = {
                digiTrustId: {
                  success: true,
                  identity: {
                    privacy: {optout: true},
                    id: 'testId',
                    keyv: 'testKeyV'
                  }
                }
              }
              return config[key];
            });

            let [request] = spec.buildRequests(bidderRequest.bids, bidderRequest);
            let data = parseQuery(request.data);

            let undefinedKeys = ['dt.id', 'dt.keyv'];

            // Test that none of the DigiTrust keys are part of the query
            undefinedKeys.forEach(key => {
              expect(typeof data[key]).to.equal('undefined');
            });

            // should not have called DigiTrust.getUser()
            expect(window.DigiTrust.getUser.notCalled).to.equal(true);
          });

          it('should not send digiTrustId config params due to failure', function () {
            sandbox.stub(config, 'getConfig').callsFake((key) => {
              var config = {
                digiTrustId: {
                  success: false,
                  identity: {
                    privacy: {optout: false},
                    id: 'testId',
                    keyv: 'testKeyV'
                  }
                }
              }
              return config[key];
            });

            let [request] = spec.buildRequests(bidderRequest.bids, bidderRequest);
            let data = parseQuery(request.data);

            let undefinedKeys = ['dt.id', 'dt.keyv'];

            // Test that none of the DigiTrust keys are part of the query
            undefinedKeys.forEach(key => {
              expect(typeof data[key]).to.equal('undefined');
            });

            // should not have called DigiTrust.getUser()
            expect(window.DigiTrust.getUser.notCalled).to.equal(true);
          });

          it('should not send digiTrustId config params if they do not exist', function () {
            sandbox.stub(config, 'getConfig').callsFake((key) => {
              var config = {};
              return config[key];
            });

            let [request] = spec.buildRequests(bidderRequest.bids, bidderRequest);
            let data = parseQuery(request.data);

            let undefinedKeys = ['dt.id', 'dt.keyv'];

            // Test that none of the DigiTrust keys are part of the query
            undefinedKeys.forEach(key => {
              expect(typeof data[key]).to.equal('undefined');
            });

            // should have called DigiTrust.getUser() once
            expect(window.DigiTrust.getUser.calledOnce).to.equal(true);
          });
        });

        describe('GDPR consent config', function () {
          it('should send "gdpr" and "gdpr_consent", when gdprConsent defines consentString and gdprApplies', function () {
            createGdprBidderRequest(true);
            let [request] = spec.buildRequests(bidderRequest.bids, bidderRequest);
            let data = parseQuery(request.data);

            expect(data['gdpr']).to.equal('1');
            expect(data['gdpr_consent']).to.equal('BOJ/P2HOJ/P2HABABMAAAAAZ+A==');
          });

          it('should send only "gdpr_consent", when gdprConsent defines only consentString', function () {
            createGdprBidderRequest();
            let [request] = spec.buildRequests(bidderRequest.bids, bidderRequest);
            let data = parseQuery(request.data);

            expect(data['gdpr_consent']).to.equal('BOJ/P2HOJ/P2HABABMAAAAAZ+A==');
            expect(data['gdpr']).to.equal(undefined);
          });

          it('should not send GDPR params if gdprConsent is not defined', function () {
            let [request] = spec.buildRequests(bidderRequest.bids, bidderRequest);
            let data = parseQuery(request.data);

            expect(data['gdpr']).to.equal(undefined);
            expect(data['gdpr_consent']).to.equal(undefined);
          });

          it('should set "gdpr" value as 1 or 0, using "gdprApplies" value of either true/false', function () {
            createGdprBidderRequest(true);
            let [request] = spec.buildRequests(bidderRequest.bids, bidderRequest);
            let data = parseQuery(request.data);
            expect(data['gdpr']).to.equal('1');

            createGdprBidderRequest(false);
            [request] = spec.buildRequests(bidderRequest.bids, bidderRequest);
            data = parseQuery(request.data);
            expect(data['gdpr']).to.equal('0');
          });
        });

        describe('first party data', function () {
          it('should not have any tg_v or tg_i params if all are undefined', function () {
            let params = {
              inventory: {
                rating: null,
                prodtype: undefined
              },
              visitor: {
                ucat: undefined,
                lastsearch: null,
                likes: undefined
              },
            };

            // Overwrite the bidder request params with the above ones
            Object.assign(bidderRequest.bids[0].params, params);

            // get the built request
            let [request] = spec.buildRequests(bidderRequest.bids, bidderRequest);
            let data = parseQuery(request.data);

            // make sure that no tg_v or tg_i keys are present in the request
            let matchingExp = RegExp('^tg_(i|v)\..*$')
            Object.keys(data).forEach(key => {
              expect(key).to.not.match(matchingExp);
            });
          });

          it('should contain valid params when some are undefined', function () {
            let params = {
              inventory: {
                rating: undefined,
                prodtype: ['tech', 'mobile']
              },
              visitor: {
                ucat: null,
                lastsearch: 'iphone',
                likes: undefined
              },
            };
            let undefinedKeys = ['tg_i.rating', 'tg_v.ucat', 'tg_v.likes']
            let expectedQuery = {
              'tg_v.lastsearch': 'iphone',
              'tg_i.prodtype': 'tech,mobile',
            }

            // Overwrite the bidder request params with the above ones
            Object.assign(bidderRequest.bids[0].params, params);

            // get the built request
            let [request] = spec.buildRequests(bidderRequest.bids, bidderRequest);
            let data = parseQuery(request.data);

            // make sure none of the undefined keys are in query
            undefinedKeys.forEach(key => {
              expect(typeof data[key]).to.equal('undefined');
            });

            // make sure the expected and defined ones do show up still
            Object.keys(expectedQuery).forEach(key => {
              let value = expectedQuery[key];
              expect(data[key]).to.equal(value);
            });
          });
        });

        describe('singleRequest config', function () {
          it('should group all bid requests with the same site id', function () {
            sandbox.stub(Math, 'random').callsFake(() => 0.1);

            sandbox.stub(config, 'getConfig').callsFake((key) => {
              const config = {
                'rubicon.singleRequest': true
              };
              return config[key];
            });

            const expectedQuery = {
              'account_id': '14062',
              'site_id': '70608',
              'zone_id': '335918',
              'size_id': '15',
              'alt_size_ids': '43',
              'p_pos': 'atf',
              'rp_floor': '0.01',
              'rp_secure': /[01]/,
              'rand': '0.1',
              'tk_flint': INTEGRATION,
              'x_source.tid': 'd45dd707-a418-42ec-b8a7-b70a6c6fab0b',
              'p_screen_res': /\d+x\d+/,
              'tk_user_key': '12346',
              'kw': 'a,b,c',
              'tg_v.ucat': 'new',
              'tg_v.lastsearch': 'iphone',
              'tg_v.likes': 'sports,video games',
              'tg_i.rating': '5-star',
              'tg_i.prodtype': 'tech,mobile',
              'tg_fl.eid': 'div-1',
              'rf': 'localhost'
            };

            const bidCopy = clone(bidderRequest.bids[0]);
            bidCopy.params.siteId = '70608';
            bidCopy.params.zoneId = '1111';
            bidderRequest.bids.push(bidCopy);

            const bidCopy2 = clone(bidderRequest.bids[0]);
            bidCopy2.params.siteId = '99999';
            bidCopy2.params.zoneId = '2222';
            bidderRequest.bids.push(bidCopy2);

            const bidCopy3 = clone(bidderRequest.bids[0]);
            bidCopy3.params.siteId = '99999';
            bidCopy3.params.zoneId = '3333';
            bidderRequest.bids.push(bidCopy3);

            const serverRequests = spec.buildRequests(bidderRequest.bids, bidderRequest);

            // array length should match the num of unique 'siteIds'
            expect(serverRequests).to.be.a('array');
            expect(serverRequests).to.have.lengthOf(2);

            // collect all bidRequests so order can be checked against the url param slot order
            const bidRequests = serverRequests.reduce((aggregator, item) => aggregator.concat(item.bidRequest), []);
            let bidRequestIndex = 0;

            serverRequests.forEach(item => {
              expect(item).to.be.a('object');
              expect(item).to.have.property('method');
              expect(item).to.have.property('url');
              expect(item).to.have.property('data');
              expect(item).to.have.property('bidRequest');

              expect(item.method).to.equal('GET');
              expect(item.url).to.equal('//fastlane.rubiconproject.com/a/api/fastlane.json');
              expect(item.data).to.be.a('string');

              // 'bidRequest' type must be 'array' if SRA enabled
              expect(item.bidRequest).to.be.a('array').to.have.lengthOf(2);

              item.bidRequest.forEach((bidRequestItem, i, array) => {
                expect(bidRequestItem).to.be.a('object');
                // every 'siteId' values need to match
                expect(bidRequestItem.params.siteId).to.equal(array[0].params.siteId);
              });

              const data = parseQuery(item.data);

              Object.keys(expectedQuery).forEach(key => {
                expect(data).to.have.property(key);

                // extract semicolon delineated values
                const params = data[key].split(';');

                // skip value test for site and zone ids
                if (key !== 'site_id' && key !== 'zone_id') {
                  if (expectedQuery[key] instanceof RegExp) {
                    params.forEach(paramItem => {
                      expect(paramItem).to.match(expectedQuery[key]);
                    });
                  } else {
                    expect(params).to.contain(expectedQuery[key]);
                  }
                }

                // check parsed url data list order with requestBid list, items must have same index in both lists
                if (key === 'zone_id') {
                  params.forEach((p) => {
                    expect(bidRequests[bidRequestIndex]).to.be.a('object');
                    expect(bidRequests[bidRequestIndex].params).to.be.a('object');

                    // 'zone_id' is used to verify so each bid must have a unique 'zone_id'
                    expect(p).to.equal(bidRequests[bidRequestIndex].params.zoneId);

                    // increment to next bidRequest index having verified that item positions match in url params and bidRequest lists
                    bidRequestIndex++;
                  });
                }
              });
            });
          });

          it('should not send more than 10 bids in a request', function () {
            sandbox.stub(config, 'getConfig').callsFake((key) => {
              const config = {
                'rubicon.singleRequest': true
              };
              return config[key];
            });

            for (let i = 0; i < 20; i++) {
              let bidCopy = clone(bidderRequest.bids[0]);
              bidCopy.params.zoneId = `${i}0000`;
              bidderRequest.bids.push(bidCopy);
            }

            const serverRequests = spec.buildRequests(bidderRequest.bids, bidderRequest);

            // if bids are greater than 10, additional bids are dropped
            expect(serverRequests[0].bidRequest).to.have.lengthOf(10);

            // check that slots param value matches
            const foundSlotsCount = serverRequests[0].data.indexOf('&slots=10&');
            expect(foundSlotsCount !== -1).to.equal(true);

            // check that zone_id has 10 values (since all zone_ids are unique all should exist in get param)
            const data = parseQuery(serverRequests[0].data);

            expect(data).to.be.a('object');
            expect(data).to.have.property('zone_id');
            expect(data.zone_id.split(';')).to.have.lengthOf(10);
          });

          it('should not group bid requests if singleRequest does not equal true', function () {
            sandbox.stub(config, 'getConfig').callsFake((key) => {
              const config = {
                'rubicon.singleRequest': false
              };
              return config[key];
            });

            const bidCopy = clone(bidderRequest.bids[0]);
            bidderRequest.bids.push(bidCopy);

            const bidCopy2 = clone(bidderRequest.bids[0]);
            bidCopy2.params.siteId = '32001';
            bidderRequest.bids.push(bidCopy2);

            const bidCopy3 = clone(bidderRequest.bids[0]);
            bidCopy3.params.siteId = '32001';
            bidderRequest.bids.push(bidCopy3);

            let serverRequests = spec.buildRequests(bidderRequest.bids, bidderRequest);
            expect(serverRequests).that.is.an('array').of.length(4);
          });

          it('should not group video bid requests', function () {
            sandbox.stub(config, 'getConfig').callsFake((key) => {
              const config = {
                'rubicon.singleRequest': true
              };
              return config[key];
            });

            const bidCopy = clone(bidderRequest.bids[0]);
            bidderRequest.bids.push(bidCopy);

            const bidCopy2 = clone(bidderRequest.bids[0]);
            bidCopy2.params.siteId = '32001';
            bidderRequest.bids.push(bidCopy2);

            const bidCopy3 = clone(bidderRequest.bids[0]);
            bidCopy3.params.siteId = '32001';
            bidderRequest.bids.push(bidCopy3);

            const bidCopy4 = clone(bidderRequest.bids[0]);
            bidCopy4.mediaType = 'video';
            bidCopy4.params.video = {
              'language': 'en',
              'p_aso.video.ext.skip': true,
              'p_aso.video.ext.skipdelay': 15,
              'playerHeight': 320,
              'playerWidth': 640,
              'size_id': 201,
              'aeParams': {
                'p_aso.video.ext.skip': '1',
                'p_aso.video.ext.skipdelay': '15'
              }
            };
            bidderRequest.bids.push(bidCopy4);

            let serverRequests = spec.buildRequests(bidderRequest.bids, bidderRequest);
            expect(serverRequests).that.is.an('array').of.length(3);
          });
        });
      });

      describe('for video requests', function () {
        it('should make a well-formed video request with legacy mediaType config', function () {
          createLegacyVideoBidderRequest();

          sandbox.stub(Date, 'now').callsFake(() =>
            bidderRequest.auctionStart + 100
          );

          let [request] = spec.buildRequests(bidderRequest.bids, bidderRequest);
          let post = request.data;

<<<<<<< HEAD
          expect(post).to.have.property('imp')
            .with.length.of(1);
          let imp = post.imp[0];
          expect(imp.id).to.equal(bidderRequest.bids[0].adUnitCode);
          expect(imp.exp).to.equal(300);
          expect(imp.ext.rubicon.video.playerWidth).to.equal(640);
          expect(imp.ext.rubicon.video.playerHeight).to.equal(320);
          expect(imp.ext.rubicon.video.size_id).to.equal(201);
          expect(imp.ext.rubicon.video.language).to.equal('en');
          expect(imp.ext.rubicon.video.skip).to.equal(1);
          expect(imp.ext.rubicon.video.skipafter).to.equal(15);
          expect(post.user.ext.consent).to.equal('BOJ/P2HOJ/P2HABABMAAAAAZ+A==');
          expect(post.regs.ext.gdpr).to.equal(1);
          expect(post).to.have.property('ext').that.is.an('object');
          expect(post.ext.prebid.targeting.includewinners).to.equal(true);
          expect(post.ext.prebid).to.have.property('cache').that.is.an('object')
          expect(post.ext.prebid.cache).to.have.property('vastXml').that.is.an('object')
          expect(post.ext.prebid.cache.vastXml).to.have.property('returnCreative').that.is.an('boolean')
          expect(post.ext.prebid.cache.vastXml.returnCreative).to.equal(false)
=======
          let url = request.url;

          expect(url).to.equal('//fastlane-adv.rubiconproject.com/v1/auction/video');

          expect(post).to.have.property('page_url').that.is.a('string');
          expect(post.resolution).to.match(/\d+x\d+/);
          expect(post.account_id).to.equal('14062');
          expect(post.integration).to.equal(INTEGRATION);
          expect(post['x_source.tid']).to.equal('d45dd707-a418-42ec-b8a7-b70a6c6fab0b');
          expect(post).to.have.property('timeout').that.is.a('number');
          expect(post.timeout < 5000).to.equal(true);
          expect(post.stash_creatives).to.equal(true);
          expect(post.gdpr_consent).to.equal('BOJ/P2HOJ/P2HABABMAAAAAZ+A==');
          expect(post.gdpr).to.equal(1);

          expect(post).to.have.property('ae_pass_through_parameters');
          expect(post.ae_pass_through_parameters)
            .to.have.property('p_aso.video.ext.skip')
            .that.equals('1');
          expect(post.ae_pass_through_parameters)
            .to.have.property('p_aso.video.ext.skipdelay')
            .that.equals('15');

          expect(post).to.have.property('slots')
            .with.a.lengthOf(1);

          let slot = post.slots[0];

          expect(slot.site_id).to.equal('70608');
          expect(slot.zone_id).to.equal('335918');
          expect(slot.position).to.equal('atf');
          expect(slot.floor).to.equal(0.01);
          expect(slot.element_id).to.equal(bidderRequest.bids[0].adUnitCode);
          expect(slot.name).to.equal(bidderRequest.bids[0].adUnitCode);
          expect(slot.language).to.equal('en');
          expect(slot.width).to.equal(640);
          expect(slot.height).to.equal(320);
          expect(slot.size_id).to.equal(201);

          expect(slot).to.have.property('inventory').that.is.an('object');
          expect(slot.inventory).to.have.property('rating').that.deep.equals(['5-star']);
          expect(slot.inventory).to.have.property('prodtype').that.deep.equals(['tech', 'mobile']);

          expect(slot).to.have.property('keywords')
            .that.is.an('array')
            .of.length(3)
            .that.deep.equals(['a', 'b', 'c']);

          expect(slot).to.have.property('visitor').that.is.an('object');
          expect(slot.visitor).to.have.property('ucat').that.deep.equals(['new']);
          expect(slot.visitor).to.have.property('lastsearch').that.deep.equals(['iphone']);
          expect(slot.visitor).to.have.property('likes').that.deep.equals(['sports', 'video games']);
>>>>>>> 069d5f7a
        });

        it('should make a well-formed video request', function () {
          createVideoBidderRequest();

          sandbox.stub(Date, 'now').callsFake(() =>
            bidderRequest.auctionStart + 100
          );

          let [request] = spec.buildRequests(bidderRequest.bids, bidderRequest);
          let post = request.data;

<<<<<<< HEAD
          expect(post).to.have.property('imp')
            .with.length.of(1);
          let imp = post.imp[0];
          expect(imp.id).to.equal(bidderRequest.bids[0].adUnitCode);
          expect(imp.exp).to.equal(300);
          expect(imp.video.w).to.equal(640);
          expect(imp.video.h).to.equal(480);
          expect(imp.video.pos).to.equal(1);
          expect(imp.video.context).to.equal('instream');
          expect(imp.video.minduration).to.equal(15);
          expect(imp.video.maxduration).to.equal(30);
          expect(imp.video.startdelay).to.equal(0);
          expect(imp.video.skip).to.equal(1);
          expect(imp.video.skipafter).to.equal(15);
          expect(imp.ext.rubicon.video.playerWidth).to.equal(640);
          expect(imp.ext.rubicon.video.playerHeight).to.equal(480);
          expect(imp.ext.rubicon.video.size_id).to.equal(201);
          expect(imp.ext.rubicon.video.language).to.equal('en');
          expect(imp.ext.rubicon.video.skip).to.equal(1);
          expect(imp.ext.rubicon.video.skipafter).to.equal(15);
          expect(post.user.ext.consent).to.equal('BOJ/P2HOJ/P2HABABMAAAAAZ+A==');
          expect(post.regs.ext.gdpr).to.equal(1);
          expect(post).to.have.property('ext').that.is.an('object');
          expect(post.ext.prebid.targeting.includewinners).to.equal(true);
          expect(post.ext.prebid).to.have.property('cache').that.is.an('object')
          expect(post.ext.prebid.cache).to.have.property('vastXml').that.is.an('object')
          expect(post.ext.prebid.cache.vastXml).to.have.property('returnCreative').that.is.an('boolean')
          expect(post.ext.prebid.cache.vastXml.returnCreative).to.equal(false)
=======
          let url = request.url;

          expect(url).to.equal('//fastlane-adv.rubiconproject.com/v1/auction/video');

          expect(post).to.have.property('page_url').that.is.a('string');
          expect(post.resolution).to.match(/\d+x\d+/);
          expect(post.account_id).to.equal('14062');
          expect(post.integration).to.equal(INTEGRATION);
          expect(post['x_source.tid']).to.equal('d45dd707-a418-42ec-b8a7-b70a6c6fab0b');
          expect(post).to.have.property('timeout').that.is.a('number');
          expect(post.timeout < 5000).to.equal(true);
          expect(post.stash_creatives).to.equal(true);
          expect(post.gdpr_consent).to.equal('BOJ/P2HOJ/P2HABABMAAAAAZ+A==');
          expect(post.gdpr).to.equal(1);

          expect(post).to.have.property('ae_pass_through_parameters');
          expect(post.ae_pass_through_parameters)
            .to.have.property('p_aso.video.ext.skip')
            .that.equals('1');
          expect(post.ae_pass_through_parameters)
            .to.have.property('p_aso.video.ext.skipdelay')
            .that.equals('15');

          expect(post).to.have.property('slots')
            .with.a.lengthOf(1);

          let slot = post.slots[0];

          expect(slot.site_id).to.equal('70608');
          expect(slot.zone_id).to.equal('335918');
          expect(slot.position).to.equal('atf');
          expect(slot.floor).to.equal(0.01);
          expect(slot.element_id).to.equal(bidderRequest.bids[0].adUnitCode);
          expect(slot.name).to.equal(bidderRequest.bids[0].adUnitCode);
          expect(slot.language).to.equal('en');
          expect(slot.width).to.equal(640);
          expect(slot.height).to.equal(320);
          expect(slot.size_id).to.equal(201);

          expect(slot).to.have.property('inventory').that.is.an('object');
          expect(slot.inventory).to.have.property('rating').that.deep.equals(['5-star']);
          expect(slot.inventory).to.have.property('prodtype').that.deep.equals(['tech', 'mobile']);

          expect(slot).to.have.property('keywords')
            .that.is.an('array')
            .of.length(3)
            .that.deep.equals(['a', 'b', 'c']);

          expect(slot).to.have.property('visitor').that.is.an('object');
          expect(slot.visitor).to.have.property('ucat').that.deep.equals(['new']);
          expect(slot.visitor).to.have.property('lastsearch').that.deep.equals(['iphone']);
          expect(slot.visitor).to.have.property('likes').that.deep.equals(['sports', 'video games']);
>>>>>>> 069d5f7a
        });

        it('should send request with proper ad position', function () {
          createVideoBidderRequest();
          let positionBidderRequest = clone(bidderRequest);
          positionBidderRequest.bids[0].mediaTypes.video.pos = 1;
          let [request] = spec.buildRequests(positionBidderRequest.bids, positionBidderRequest);
          expect(request.data.imp[0].video.pos).to.equal(1);
        });

        it('should send request with proper ad position when mediaTypes.video.pos is not defined', function () {
          createVideoBidderRequest();
          let positionBidderRequest = clone(bidderRequest);
          positionBidderRequest.bids[0].params.position = undefined;
          positionBidderRequest.bids[0].mediaTypes.video.pos = undefined;
          let [request] = spec.buildRequests(positionBidderRequest.bids, positionBidderRequest);
          expect(request.data.imp[0].video.pos).to.equal(0);

          positionBidderRequest = clone(bidderRequest);
          positionBidderRequest.bids[0].params.position = 'atf'
          positionBidderRequest.bids[0].mediaTypes.video.pos = undefined;
          [request] = spec.buildRequests(positionBidderRequest.bids, positionBidderRequest);
          expect(request.data.imp[0].video.pos).to.equal(1);

          positionBidderRequest = clone(bidderRequest);
          positionBidderRequest.bids[0].params.position = 'btf';
          positionBidderRequest.bids[0].mediaTypes.video.pos = undefined;
          [request] = spec.buildRequests(positionBidderRequest.bids, positionBidderRequest);
          expect(request.data.imp[0].video.pos).to.equal(3);

          positionBidderRequest = clone(bidderRequest);
          positionBidderRequest.bids[0].params.position = 'foobar';
          positionBidderRequest.bids[0].mediaTypes.video.pos = undefined;
          [request] = spec.buildRequests(positionBidderRequest.bids, positionBidderRequest);
          expect(request.data.imp[0].video.pos).to.equal(0);
        });

        it('should validate bid request with invalid video if a mediaTypes banner property is defined', function () {
          const bidRequest = {
            mediaTypes: {
              video: {
                context: 'instream'
              },
              banner: {
                sizes: [[300, 250]]
              }
            },
            params: {
              accountId: 1001,
              siteId: 100,
              zoneId: 200,
              video: {
                size_id: 201
              }
            },
            sizes: [[300, 250]]
          }
          sandbox.stub(Date, 'now').callsFake(() =>
            bidderRequest.auctionStart + 100
          );
          expect(spec.isBidRequestValid(bidRequest)).to.equal(true);
        });

        it('should not validate bid request when a params.video object is present but no context instream or outstream is passed in', function () {
          let bid = bidderRequest.bids[0];
          bid.mediaTypes = {
            video: {}
          }
          bid.params.video = {};

          sandbox.stub(Date, 'now').callsFake(() =>
            bidderRequest.auctionStart + 100
          );

          const bidRequestCopy = clone(bidderRequest.bids[0]);
          expect(spec.isBidRequestValid(bidRequestCopy)).to.equal(false);

          bidRequestCopy.params.video = {sizeId: 201};
          expect(spec.isBidRequestValid(bidRequestCopy)).to.equal(false);

          bidRequestCopy.mediaTypes.video = {context: undefined};
          expect(spec.isBidRequestValid(bidRequestCopy)).to.equal(false);

          bidRequestCopy.mediaTypes.video = {context: ''};
          expect(spec.isBidRequestValid(bidRequestCopy)).to.equal(false);

          bidRequestCopy.mediaTypes.video = {context: 'random'};
          expect(spec.isBidRequestValid(bidRequestCopy)).to.equal(false);

          bidRequestCopy.mediaTypes.video = {context: 'instream'};
          expect(spec.isBidRequestValid(bidRequestCopy)).to.equal(true);

          bidRequestCopy.mediaTypes.video = {context: 'outstream'};
          expect(spec.isBidRequestValid(bidRequestCopy)).to.equal(true);
        });

        it('should not validate bid request when an invalid video object is passed in with legacy config mediaType', function () {
          createLegacyVideoBidderRequestNoVideo();
          sandbox.stub(Date, 'now').callsFake(() =>
            bidderRequest.auctionStart + 100
          );

          const bidderRequestCopy = clone(bidderRequest);
          bidderRequestCopy.bids[0].params.video = {};
          expect(spec.isBidRequestValid(bidderRequestCopy.bids[0])).to.equal(false);

          bidderRequestCopy.bids[0].params.video = {size_id: undefined};
          expect(spec.isBidRequestValid(bidderRequestCopy.bids[0])).to.equal(false);

          bidderRequestCopy.bids[0].params.video = {size_id: 'size'};
          expect(spec.isBidRequestValid(bidderRequestCopy.bids[0])).to.equal(false);

          bidderRequestCopy.bids[0].params.video = {size_id: '201'};
          expect(spec.isBidRequestValid(bidderRequestCopy.bids[0])).to.equal(true);

          bidderRequestCopy.bids[0].params.video = {size_id: 201};
          expect(spec.isBidRequestValid(bidderRequestCopy.bids[0])).to.equal(true);
        });

        it('bid request is valid when video context is outstream', function () {
          createVideoBidderRequestOutstream();
          sandbox.stub(Date, 'now').callsFake(() =>
            bidderRequest.auctionStart + 100
          );

          const bidRequestCopy = clone(bidderRequest);

          let [request] = spec.buildRequests(bidRequestCopy.bids, bidRequestCopy);
          expect(spec.isBidRequestValid(bidderRequest.bids[0])).to.equal(true);
          expect(request.data.imp[0].ext.rubicon.video.size_id).to.equal(203);
        });

        it('should send banner request when outstream or instream video included but no rubicon video obect is present', function () {
          // add banner and video mediaTypes
          bidderRequest.mediaTypes = {
            banner: {
              sizes: [[300, 250]]
            },
            video: {
              context: 'outstream'
            }
          };
          // no video object in rubicon params, so we should see one call made for banner

          sandbox.stub(Date, 'now').callsFake(() =>
            bidderRequest.auctionStart + 100
          );

          let requests = spec.buildRequests(bidderRequest.bids, bidderRequest);

          expect(requests.length).to.equal(1);
          expect(requests[0].url).to.equal(FASTLANE_ENDPOINT);

          bidderRequest.mediaTypes.video.context = 'instream';

          requests = spec.buildRequests(bidderRequest.bids, bidderRequest);

          expect(requests.length).to.equal(1);
          expect(requests[0].url).to.equal(FASTLANE_ENDPOINT);
        });

        it('should send request as banner when invalid video bid in multiple mediaType bidRequest', function () {
          createVideoBidderRequestNoVideo();

          let bid = bidderRequest.bids[0];
          bid.mediaTypes.banner = {
            sizes: [[300, 250]]
          };

          sandbox.stub(Date, 'now').callsFake(() =>
            bidderRequest.auctionStart + 100
          );

          const bidRequestCopy = clone(bidderRequest);

          let requests = spec.buildRequests(bidRequestCopy.bids, bidRequestCopy);
          expect(requests.length).to.equal(1);
          expect(requests[0].url).to.equal(FASTLANE_ENDPOINT);
        });
      });

      describe('combineSlotUrlParams', function () {
        it('should combine an array of slot url params', function () {
          expect(spec.combineSlotUrlParams([])).to.deep.equal({});

          expect(spec.combineSlotUrlParams([{p1: 'foo', p2: 'test', p3: ''}])).to.deep.equal({p1: 'foo', p2: 'test', p3: ''});

          expect(spec.combineSlotUrlParams([{}, {p1: 'foo', p2: 'test'}])).to.deep.equal({p1: ';foo', p2: ';test'});

          expect(spec.combineSlotUrlParams([{}, {}, {p1: 'foo', p2: ''}, {}])).to.deep.equal({p1: ';;foo;', p2: ''});

          expect(spec.combineSlotUrlParams([{}, {p1: 'foo'}, {p1: ''}])).to.deep.equal({p1: ';foo;'});

          expect(spec.combineSlotUrlParams([
            {p1: 'foo', p2: 'test'},
            {p2: 'test', p3: 'bar'},
            {p1: 'bar', p2: 'test', p4: 'bar'}
          ])).to.deep.equal({p1: 'foo;;bar', p2: 'test', p3: ';bar;', p4: ';;bar'});

          expect(spec.combineSlotUrlParams([
            {p1: 'foo', p2: 'test', p3: 'baz'},
            {p1: 'foo', p2: 'bar'},
            {p2: 'test'}
          ])).to.deep.equal({p1: 'foo;foo;', p2: 'test;bar;test', p3: 'baz;;'});
        });
      });

      describe('createSlotParams', function () {
        it('should return a valid slot params object', function () {
          let expectedQuery = {
            'account_id': '14062',
            'site_id': '70608',
            'zone_id': '335918',
            'size_id': 15,
            'alt_size_ids': '43',
            'p_pos': 'atf',
            'rp_floor': 0.01,
            'rp_secure': /[01]/,
            'tk_flint': INTEGRATION,
            'x_source.tid': 'd45dd707-a418-42ec-b8a7-b70a6c6fab0b',
            'p_screen_res': /\d+x\d+/,
            'tk_user_key': '12346',
            'kw': 'a,b,c',
            'tg_v.ucat': 'new',
            'tg_v.lastsearch': 'iphone',
            'tg_v.likes': 'sports,video games',
            'tg_i.rating': '5-star',
            'tg_i.prodtype': 'tech,mobile',
            'tg_fl.eid': 'div-1',
            'rf': 'localhost'
          };

          const slotParams = spec.createSlotParams(bidderRequest.bids[0], bidderRequest);

          // test that all values above are both present and correct
          Object.keys(expectedQuery).forEach(key => {
            const value = expectedQuery[key];
            if (value instanceof RegExp) {
              expect(slotParams[key]).to.match(value);
            } else {
              expect(slotParams[key]).to.equal(value);
            }
          });
        });
      });

      describe('hasVideoMediaType', function () {
        it('should return true if mediaType is video and size_id is set', function () {
          createVideoBidderRequest();
          const legacyVideoTypeBidRequest = hasVideoMediaType(bidderRequest.bids[0]);
          expect(legacyVideoTypeBidRequest).is.equal(true);
        });

        it('should return false if mediaType is video and size_id is not defined', function () {
          expect(spec.isBidRequestValid({
            bid: 99,
            mediaType: 'video',
            params: {
              video: {}
            }
          })).is.equal(false);
        });

        it('should return false if bidRequest.mediaType is not equal to video', function () {
          expect(hasVideoMediaType({
            mediaType: 'banner'
          })).is.equal(false);
        });

        it('should return false if bidRequest.mediaType is not defined', function () {
          expect(hasVideoMediaType({})).is.equal(false);
        });

        it('should return true if bidRequest.mediaTypes.video.context is instream and size_id is defined', function () {
          expect(hasVideoMediaType({
            mediaTypes: {
              video: {
                context: 'instream'
              }
            },
            params: {
              video: {
                size_id: 7
              }
            }
          })).is.equal(true);
        });

        it('should return false if bidRequest.mediaTypes.video.context is instream but size_id is not defined', function () {
          expect(spec.isBidRequestValid({
            mediaTypes: {
              video: {
                context: 'instream'
              }
            },
            params: {
              video: {}
            }
          })).is.equal(false);
        });
      });
    });

    describe('interpretResponse', function () {
      describe('for fastlane', function () {
        it('should handle a success response and sort by cpm', function () {
          let response = {
            'status': 'ok',
            'account_id': 14062,
            'site_id': 70608,
            'zone_id': 530022,
            'size_id': 15,
            'alt_size_ids': [
              43
            ],
            'tracking': '',
            'inventory': {},
            'ads': [
              {
                'status': 'ok',
                'impression_id': '153dc240-8229-4604-b8f5-256933b9374c',
                'size_id': '15',
                'ad_id': '6',
                'advertiser': 7,
                'network': 8,
                'creative_id': 'crid-9',
                'type': 'script',
                'script': 'alert(\'foo\')',
                'campaign_id': 10,
                'cpm': 0.811,
                'targeting': [
                  {
                    'key': 'rpfl_14062',
                    'values': [
                      '15_tier_all_test'
                    ]
                  }
                ]
              },
              {
                'status': 'ok',
                'impression_id': '153dc240-8229-4604-b8f5-256933b9374d',
                'size_id': '43',
                'ad_id': '7',
                'advertiser': 7,
                'network': 8,
                'creative_id': 'crid-9',
                'type': 'script',
                'script': 'alert(\'foo\')',
                'campaign_id': 10,
                'cpm': 0.911,
                'targeting': [
                  {
                    'key': 'rpfl_14062',
                    'values': [
                      '43_tier_all_test'
                    ]
                  }
                ]
              }
            ]
          };

          let bids = spec.interpretResponse({body: response}, {
            bidRequest: bidderRequest.bids[0]
          });

          expect(bids).to.be.lengthOf(2);

          expect(bids[0].width).to.equal(320);
          expect(bids[0].height).to.equal(50);
          expect(bids[0].cpm).to.equal(0.911);
          expect(bids[0].ttl).to.equal(300);
          expect(bids[0].netRevenue).to.equal(false);
          expect(bids[0].rubicon.advertiserId).to.equal(7);
          expect(bids[0].rubicon.networkId).to.equal(8);
          expect(bids[0].creativeId).to.equal('crid-9');
          expect(bids[0].currency).to.equal('USD');
          expect(bids[0].ad).to.contain(`alert('foo')`)
            .and.to.contain(`<html>`)
            .and.to.contain(`<div data-rp-impression-id='153dc240-8229-4604-b8f5-256933b9374d'>`);
          expect(bids[0].rubiconTargeting.rpfl_elemid).to.equal('/19968336/header-bid-tag-0');
          expect(bids[0].rubiconTargeting.rpfl_14062).to.equal('43_tier_all_test');

          expect(bids[1].width).to.equal(300);
          expect(bids[1].height).to.equal(250);
          expect(bids[1].cpm).to.equal(0.811);
          expect(bids[1].ttl).to.equal(300);
          expect(bids[1].netRevenue).to.equal(false);
          expect(bids[1].rubicon.advertiserId).to.equal(7);
          expect(bids[1].rubicon.networkId).to.equal(8);
          expect(bids[1].creativeId).to.equal('crid-9');
          expect(bids[1].currency).to.equal('USD');
          expect(bids[1].ad).to.contain(`alert('foo')`)
            .and.to.contain(`<html>`)
            .and.to.contain(`<div data-rp-impression-id='153dc240-8229-4604-b8f5-256933b9374c'>`);
          expect(bids[1].rubiconTargeting.rpfl_elemid).to.equal('/19968336/header-bid-tag-0');
          expect(bids[1].rubiconTargeting.rpfl_14062).to.equal('15_tier_all_test');
        });

        it('should use "network-advertiser" if no creative_id', function () {
          let response = {
            'status': 'ok',
            'account_id': 14062,
            'site_id': 70608,
            'zone_id': 530022,
            'size_id': 15,
            'alt_size_ids': [
              43, 10, 2
            ],
            'tracking': '',
            'inventory': {}
          };

          response.ads = [
            {
              'status': 'ok',
              'impression_id': '153dc240-8229-4604-b8f5-256933b9374c',
              'size_id': '15',
              'ad_id': '6',
              'advertiser': 7,
              'network': 8,
              'type': 'script',
              'script': 'alert(\'foo\')',
              'campaign_id': 10,
              'cpm': 0.811,
              'targeting': [
                {
                  'key': 'rpfl_14062',
                  'values': [
                    '15_tier_all_test'
                  ]
                }
              ]
            }
          ];

          let bids = spec.interpretResponse({body: response}, {
            bidRequest: bidderRequest.bids[0]
          });
          expect(bids[0].creativeId).to.equal('8-7');

          response.ads = [
            {
              'status': 'ok',
              'impression_id': '153dc240-8229-4604-b8f5-256933b9374d',
              'size_id': '43',
              'ad_id': '7',
              'type': 'script',
              'script': 'alert(\'foo\')',
              'campaign_id': 10,
              'cpm': 0.911,
              'targeting': [
                {
                  'key': 'rpfl_14062',
                  'values': [
                    '43_tier_all_test'
                  ]
                }
              ]
            }
          ];

          bids = spec.interpretResponse({body: response}, {
            bidRequest: bidderRequest.bids[0]
          });
          expect(bids[0].creativeId).to.equal('-');

          response.ads = [
            {
              'status': 'ok',
              'impression_id': '153dc240-8229-4604-b8f5-256933b9374d',
              'size_id': '10',
              'ad_id': '7',
              'network': 8,
              'type': 'script',
              'script': 'alert(\'foo\')',
              'campaign_id': 10,
              'cpm': 0.911,
              'targeting': [
                {
                  'key': 'rpfl_14062',
                  'values': [
                    '10_tier_all_test'
                  ]
                }
              ]
            }
          ];

          bids = spec.interpretResponse({body: response}, {
            bidRequest: bidderRequest.bids[0]
          });
          expect(bids[0].creativeId).to.equal('8-');

          response.ads = [
            {
              'status': 'ok',
              'impression_id': '153dc240-8229-4604-b8f5-256933b9374d',
              'size_id': '2',
              'ad_id': '7',
              'advertiser': 7,
              'type': 'script',
              'script': 'alert(\'foo\')',
              'campaign_id': 10,
              'cpm': 0.911,
              'targeting': [
                {
                  'key': 'rpfl_14062',
                  'values': [
                    '2_tier_all_test'
                  ]
                }
              ]
            }
          ];

          bids = spec.interpretResponse({body: response}, {
            bidRequest: bidderRequest.bids[0]
          });
          expect(bids[0].creativeId).to.equal('-7');
        });

        it('should be fine with a CPM of 0', function () {
          let response = {
            'status': 'ok',
            'account_id': 14062,
            'site_id': 70608,
            'zone_id': 530022,
            'size_id': 15,
            'alt_size_ids': [
              43
            ],
            'tracking': '',
            'inventory': {},
            'ads': [{
              'status': 'ok',
              'cpm': 0,
              'size_id': 15
            }]
          };

          let bids = spec.interpretResponse({body: response}, {
            bidRequest: bidderRequest.bids[0]
          });

          expect(bids).to.be.lengthOf(1);
          expect(bids[0].cpm).to.be.equal(0);
        });

        it('should handle an error with no ads returned', function () {
          let response = {
            'status': 'ok',
            'account_id': 14062,
            'site_id': 70608,
            'zone_id': 530022,
            'size_id': 15,
            'alt_size_ids': [
              43
            ],
            'tracking': '',
            'inventory': {},
            'ads': []
          };

          let bids = spec.interpretResponse({body: response}, {
            bidRequest: bidderRequest.bids[0]
          });

          expect(bids).to.be.lengthOf(0);
        });

        it('should handle an error', function () {
          let response = {
            'status': 'ok',
            'account_id': 14062,
            'site_id': 70608,
            'zone_id': 530022,
            'size_id': 15,
            'alt_size_ids': [
              43
            ],
            'tracking': '',
            'inventory': {},
            'ads': [{
              'status': 'not_ok',
            }]
          };

          let bids = spec.interpretResponse({body: response}, {
            bidRequest: bidderRequest.bids[0]
          });

          expect(bids).to.be.lengthOf(0);
        });

        it('should handle an error because of malformed json response', function () {
          let response = '{test{';

          let bids = spec.interpretResponse({body: response}, {
            bidRequest: bidderRequest.bids[0]
          });

          expect(bids).to.be.lengthOf(0);
        });

        it('should handle a bidRequest argument of type Array', function () {
          let response = {
            'status': 'ok',
            'account_id': 14062,
            'site_id': 70608,
            'zone_id': 530022,
            'size_id': 15,
            'alt_size_ids': [
              43
            ],
            'tracking': '',
            'inventory': {},
            'ads': [{
              'status': 'ok',
              'cpm': 0,
              'size_id': 15
            }]
          };

          let bids = spec.interpretResponse({ body: response }, {
            bidRequest: [clone(bidderRequest.bids[0])]
          });

          expect(bids).to.be.lengthOf(1);
          expect(bids[0].cpm).to.be.equal(0);
        });

        describe('singleRequest enabled', function () {
          it('handles bidRequest of type Array and returns associated adUnits', function () {
            const overrideMap = [];
            overrideMap[0] = { impression_id: '1' };

            const stubAds = [];
            for (let i = 0; i < 10; i++) {
              stubAds.push(createResponseAdByIndex(i, sizeMap[i].sizeId, overrideMap));
            }

            const stubBids = [];
            for (let i = 0; i < 10; i++) {
              stubBids.push(createBidRequestByIndex(i, sizeMap[i].sizeAsArray.slice()));
            }

            const bids = spec.interpretResponse({
              body: {
                'status': 'ok',
                'site_id': '1100',
                'account_id': 14062,
                'zone_id': 2100,
                'size_id': '1',
                'tracking': '',
                'inventory': {},
                'ads': stubAds
              }}, { bidRequest: stubBids });
            expect(bids).to.be.a('array').with.lengthOf(10);

            bids.forEach((bid) => {
              expect(bid).to.be.a('object');
              expect(bid).to.have.property('cpm').that.is.a('number');
              expect(bid).to.have.property('width').that.is.a('number');
              expect(bid).to.have.property('height').that.is.a('number');

              // verify that result bid 'sizeId' links to a size from the sizeMap
              const size = getSizeIdForBid(sizeMap, bid);
              expect(size).to.be.a('object');

              // use 'size' to verify that result bid links to the 'response.ad' passed to function
              const associateAd = getResponseAdBySize(stubAds, size);
              expect(associateAd).to.be.a('object');
              expect(associateAd).to.have.property('creative_id').that.is.a('string');

              // use 'size' to verify that result bid links to the 'bidRequest' passed to function
              const associateBidRequest = getBidRequestBySize(stubBids, size);
              expect(associateBidRequest).to.be.a('object');
              expect(associateBidRequest).to.have.property('bidId').that.is.a('string');

              // verify all bid properties set using 'ad' and 'bidRequest' match
              // 'ad.creative_id === bid.creativeId'
              expect(bid.requestId).to.equal(associateBidRequest.bidId);
              // 'bid.requestId === bidRequest.bidId'
              expect(bid.creativeId).to.equal(associateAd.creative_id);
            });
          });

          it('handles incorrect adUnits length by returning all bids with matching ads', function () {
            const overrideMap = [];
            overrideMap[0] = { impression_id: '1' };

            const stubAds = [];
            for (let i = 0; i < 6; i++) {
              stubAds.push(createResponseAdByIndex(i, sizeMap[i].sizeId, overrideMap));
            }

            const stubBids = [];
            for (let i = 0; i < 10; i++) {
              stubBids.push(createBidRequestByIndex(i, sizeMap[i].sizeAsArray.slice()));
            }

            const bids = spec.interpretResponse({
              body: {
                'status': 'ok',
                'site_id': '1100',
                'account_id': 14062,
                'zone_id': 2100,
                'size_id': '1',
                'tracking': '',
                'inventory': {},
                'ads': stubAds
              }}, { bidRequest: stubBids });

            // no bids expected because response didn't match requested bid number
            expect(bids).to.be.a('array').with.lengthOf(6);
          });

          it('skips adUnits with error status and returns all bids with ok status', function () {
            const stubAds = [];
            // Create overrides to break associations between bids and ads
            // Each override should cause one less bid to be returned by interpretResponse
            const overrideMap = [];
            overrideMap[0] = { impression_id: '1' };
            overrideMap[2] = { status: 'error' };
            overrideMap[4] = { status: 'error' };
            overrideMap[7] = { status: 'error' };
            overrideMap[8] = { status: 'error' };

            for (let i = 0; i < 10; i++) {
              stubAds.push(createResponseAdByIndex(i, sizeMap[i].sizeId, overrideMap));
            }

            const stubBids = [];
            for (let i = 0; i < 10; i++) {
              stubBids.push(createBidRequestByIndex(i, sizeMap[i].sizeAsArray.slice()));
            }

            const bids = spec.interpretResponse({
              body: {
                'status': 'error',
                'site_id': '1100',
                'account_id': 14062,
                'zone_id': 2100,
                'size_id': '1',
                'tracking': '',
                'inventory': {},
                'ads': stubAds
              }}, { bidRequest: stubBids });
            expect(bids).to.be.a('array').with.lengthOf(6);

            bids.forEach((bid) => {
              expect(bid).to.be.a('object');
              expect(bid).to.have.property('cpm').that.is.a('number');
              expect(bid).to.have.property('width').that.is.a('number');
              expect(bid).to.have.property('height').that.is.a('number');

              // verify that result bid 'sizeId' links to a size from the sizeMap
              const size = getSizeIdForBid(sizeMap, bid);
              expect(size).to.be.a('object');

              // use 'size' to verify that result bid links to the 'response.ad' passed to function
              const associateAd = getResponseAdBySize(stubAds, size);
              expect(associateAd).to.be.a('object');
              expect(associateAd).to.have.property('creative_id').that.is.a('string');
              expect(associateAd).to.have.property('status').that.is.a('string');
              expect(associateAd.status).to.equal('ok');

              // use 'size' to verify that result bid links to the 'bidRequest' passed to function
              const associateBidRequest = getBidRequestBySize(stubBids, size);
              expect(associateBidRequest).to.be.a('object');
              expect(associateBidRequest).to.have.property('bidId').that.is.a('string');

              // verify all bid properties set using 'ad' and 'bidRequest' match
              // 'ad.creative_id === bid.creativeId'
              expect(bid.requestId).to.equal(associateBidRequest.bidId);
              // 'bid.requestId === bidRequest.bidId'
              expect(bid.creativeId).to.equal(associateAd.creative_id);
            });
          });
        });
      });

      describe('for video', function () {
        beforeEach(function () {
          createVideoBidderRequest();
        });

        it('should register a successful bid', function () {
          let response = {
            cur: 'USD',
            seatbid: [{
              bid: [{
                id: '0',
                impid: 'instream_video1',
                price: 2,
                crid: '4259970',
                ext: {
                  bidder: {
                    rp: {
                      mime: 'application/javascript',
                      size_id: 201
                    }
                  },
                  prebid: {
                    targeting: {
                      hb_uuid: '0c498f63-5111-4bed-98e2-9be7cb932a64'
                    },
                    type: 'video'
                  }
                }
              }],
              group: 0,
              seat: 'rubicon'
            }],
          };

          let bids = spec.interpretResponse({body: response}, {
            bidRequest: bidderRequest.bids[0]
          });

          expect(bids).to.be.lengthOf(1);

          expect(bids[0].creativeId).to.equal('4259970');
          expect(bids[0].cpm).to.equal(2);
          expect(bids[0].ttl).to.equal(300);
          expect(bids[0].netRevenue).to.equal(false);
          expect(bids[0].vastUrl).to.equal('0c498f63-5111-4bed-98e2-9be7cb932a64');
          expect(bids[0].videoCacheKey).to.equal('0c498f63-5111-4bed-98e2-9be7cb932a64');
          expect(bids[0].mediaType).to.equal('video');
          expect(bids[0].bidderCode).to.equal('rubicon');
          expect(bids[0].currency).to.equal('USD');
          expect(bids[0].width).to.equal(640);
          expect(bids[0].height).to.equal(480);
        });
      });
    });
  });

  describe('user sync', function () {
    const emilyUrl = 'https://eus.rubiconproject.com/usync.html';

    beforeEach(function () {
      resetUserSync();
    });

    it('should register the Emily iframe', function () {
      let syncs = spec.getUserSyncs({
        iframeEnabled: true
      });

      expect(syncs).to.deep.equal({type: 'iframe', url: emilyUrl});
    });

    it('should not register the Emily iframe more than once', function () {
      let syncs = spec.getUserSyncs({
        iframeEnabled: true
      });
      expect(syncs).to.deep.equal({type: 'iframe', url: emilyUrl});

      // when called again, should still have only been called once
      syncs = spec.getUserSyncs();
      expect(syncs).to.equal(undefined);
    });

    it('should pass gdpr params if consent is true', function () {
      expect(spec.getUserSyncs({ iframeEnabled: true }, {}, {
        gdprApplies: true, consentString: 'foo'
      })).to.deep.equal({
        type: 'iframe', url: `${emilyUrl}?gdpr=1&gdpr_consent=foo`
      });
    });

    it('should pass gdpr params if consent is false', function () {
      expect(spec.getUserSyncs({ iframeEnabled: true }, {}, {
        gdprApplies: false, consentString: 'foo'
      })).to.deep.equal({
        type: 'iframe', url: `${emilyUrl}?gdpr=0&gdpr_consent=foo`
      });
    });

    it('should pass gdpr param gdpr_consent only when gdprApplies is undefined', function () {
      expect(spec.getUserSyncs({ iframeEnabled: true }, {}, {
        consentString: 'foo'
      })).to.deep.equal({
        type: 'iframe', url: `${emilyUrl}?gdpr_consent=foo`
      });
    });

    it('should pass no params if gdpr consentString is not defined', function () {
      expect(spec.getUserSyncs({ iframeEnabled: true }, {}, {})).to.deep.equal({
        type: 'iframe', url: `${emilyUrl}`
      });
    });

    it('should pass no params if gdpr consentString is a number', function () {
      expect(spec.getUserSyncs({ iframeEnabled: true }, {}, {
        consentString: 0
      })).to.deep.equal({
        type: 'iframe', url: `${emilyUrl}`
      });
    });

    it('should pass no params if gdpr consentString is null', function () {
      expect(spec.getUserSyncs({ iframeEnabled: true }, {}, {
        consentString: null
      })).to.deep.equal({
        type: 'iframe', url: `${emilyUrl}`
      });
    });

    it('should pass no params if gdpr consentString is a object', function () {
      expect(spec.getUserSyncs({ iframeEnabled: true }, {}, {
        consentString: {}
      })).to.deep.equal({
        type: 'iframe', url: `${emilyUrl}`
      });
    });

    it('should pass no params if gdpr is not defined', function () {
      expect(spec.getUserSyncs({ iframeEnabled: true }, {}, undefined)).to.deep.equal({
        type: 'iframe', url: `${emilyUrl}`
      });
    });
  });
});

function clone(obj) {
  return JSON.parse(JSON.stringify(obj));
}<|MERGE_RESOLUTION|>--- conflicted
+++ resolved
@@ -1,12 +1,10 @@
 import {expect} from 'chai';
-<<<<<<< HEAD
-=======
-import adapterManager from 'src/adapterManager';
->>>>>>> 069d5f7a
 import {spec, masSizeOrdering, resetUserSync, hasVideoMediaType, FASTLANE_ENDPOINT} from 'modules/rubiconBidAdapter';
 import {parse as parseQuery} from 'querystring';
 import {config} from 'src/config';
 import find from 'core-js/library/fn/array/find';
+
+var CONSTANTS = require('src/constants.json');
 
 const INTEGRATION = `pbjs_lite_v$prebid.version$`; // $prebid.version$ will be substituted in by gulp in built prebid
 
@@ -1070,7 +1068,6 @@
           let [request] = spec.buildRequests(bidderRequest.bids, bidderRequest);
           let post = request.data;
 
-<<<<<<< HEAD
           expect(post).to.have.property('imp')
             .with.length.of(1);
           let imp = post.imp[0];
@@ -1090,60 +1087,6 @@
           expect(post.ext.prebid.cache).to.have.property('vastXml').that.is.an('object')
           expect(post.ext.prebid.cache.vastXml).to.have.property('returnCreative').that.is.an('boolean')
           expect(post.ext.prebid.cache.vastXml.returnCreative).to.equal(false)
-=======
-          let url = request.url;
-
-          expect(url).to.equal('//fastlane-adv.rubiconproject.com/v1/auction/video');
-
-          expect(post).to.have.property('page_url').that.is.a('string');
-          expect(post.resolution).to.match(/\d+x\d+/);
-          expect(post.account_id).to.equal('14062');
-          expect(post.integration).to.equal(INTEGRATION);
-          expect(post['x_source.tid']).to.equal('d45dd707-a418-42ec-b8a7-b70a6c6fab0b');
-          expect(post).to.have.property('timeout').that.is.a('number');
-          expect(post.timeout < 5000).to.equal(true);
-          expect(post.stash_creatives).to.equal(true);
-          expect(post.gdpr_consent).to.equal('BOJ/P2HOJ/P2HABABMAAAAAZ+A==');
-          expect(post.gdpr).to.equal(1);
-
-          expect(post).to.have.property('ae_pass_through_parameters');
-          expect(post.ae_pass_through_parameters)
-            .to.have.property('p_aso.video.ext.skip')
-            .that.equals('1');
-          expect(post.ae_pass_through_parameters)
-            .to.have.property('p_aso.video.ext.skipdelay')
-            .that.equals('15');
-
-          expect(post).to.have.property('slots')
-            .with.a.lengthOf(1);
-
-          let slot = post.slots[0];
-
-          expect(slot.site_id).to.equal('70608');
-          expect(slot.zone_id).to.equal('335918');
-          expect(slot.position).to.equal('atf');
-          expect(slot.floor).to.equal(0.01);
-          expect(slot.element_id).to.equal(bidderRequest.bids[0].adUnitCode);
-          expect(slot.name).to.equal(bidderRequest.bids[0].adUnitCode);
-          expect(slot.language).to.equal('en');
-          expect(slot.width).to.equal(640);
-          expect(slot.height).to.equal(320);
-          expect(slot.size_id).to.equal(201);
-
-          expect(slot).to.have.property('inventory').that.is.an('object');
-          expect(slot.inventory).to.have.property('rating').that.deep.equals(['5-star']);
-          expect(slot.inventory).to.have.property('prodtype').that.deep.equals(['tech', 'mobile']);
-
-          expect(slot).to.have.property('keywords')
-            .that.is.an('array')
-            .of.length(3)
-            .that.deep.equals(['a', 'b', 'c']);
-
-          expect(slot).to.have.property('visitor').that.is.an('object');
-          expect(slot.visitor).to.have.property('ucat').that.deep.equals(['new']);
-          expect(slot.visitor).to.have.property('lastsearch').that.deep.equals(['iphone']);
-          expect(slot.visitor).to.have.property('likes').that.deep.equals(['sports', 'video games']);
->>>>>>> 069d5f7a
         });
 
         it('should make a well-formed video request', function () {
@@ -1156,7 +1099,6 @@
           let [request] = spec.buildRequests(bidderRequest.bids, bidderRequest);
           let post = request.data;
 
-<<<<<<< HEAD
           expect(post).to.have.property('imp')
             .with.length.of(1);
           let imp = post.imp[0];
@@ -1185,60 +1127,6 @@
           expect(post.ext.prebid.cache).to.have.property('vastXml').that.is.an('object')
           expect(post.ext.prebid.cache.vastXml).to.have.property('returnCreative').that.is.an('boolean')
           expect(post.ext.prebid.cache.vastXml.returnCreative).to.equal(false)
-=======
-          let url = request.url;
-
-          expect(url).to.equal('//fastlane-adv.rubiconproject.com/v1/auction/video');
-
-          expect(post).to.have.property('page_url').that.is.a('string');
-          expect(post.resolution).to.match(/\d+x\d+/);
-          expect(post.account_id).to.equal('14062');
-          expect(post.integration).to.equal(INTEGRATION);
-          expect(post['x_source.tid']).to.equal('d45dd707-a418-42ec-b8a7-b70a6c6fab0b');
-          expect(post).to.have.property('timeout').that.is.a('number');
-          expect(post.timeout < 5000).to.equal(true);
-          expect(post.stash_creatives).to.equal(true);
-          expect(post.gdpr_consent).to.equal('BOJ/P2HOJ/P2HABABMAAAAAZ+A==');
-          expect(post.gdpr).to.equal(1);
-
-          expect(post).to.have.property('ae_pass_through_parameters');
-          expect(post.ae_pass_through_parameters)
-            .to.have.property('p_aso.video.ext.skip')
-            .that.equals('1');
-          expect(post.ae_pass_through_parameters)
-            .to.have.property('p_aso.video.ext.skipdelay')
-            .that.equals('15');
-
-          expect(post).to.have.property('slots')
-            .with.a.lengthOf(1);
-
-          let slot = post.slots[0];
-
-          expect(slot.site_id).to.equal('70608');
-          expect(slot.zone_id).to.equal('335918');
-          expect(slot.position).to.equal('atf');
-          expect(slot.floor).to.equal(0.01);
-          expect(slot.element_id).to.equal(bidderRequest.bids[0].adUnitCode);
-          expect(slot.name).to.equal(bidderRequest.bids[0].adUnitCode);
-          expect(slot.language).to.equal('en');
-          expect(slot.width).to.equal(640);
-          expect(slot.height).to.equal(320);
-          expect(slot.size_id).to.equal(201);
-
-          expect(slot).to.have.property('inventory').that.is.an('object');
-          expect(slot.inventory).to.have.property('rating').that.deep.equals(['5-star']);
-          expect(slot.inventory).to.have.property('prodtype').that.deep.equals(['tech', 'mobile']);
-
-          expect(slot).to.have.property('keywords')
-            .that.is.an('array')
-            .of.length(3)
-            .that.deep.equals(['a', 'b', 'c']);
-
-          expect(slot).to.have.property('visitor').that.is.an('object');
-          expect(slot.visitor).to.have.property('ucat').that.deep.equals(['new']);
-          expect(slot.visitor).to.have.property('lastsearch').that.deep.equals(['iphone']);
-          expect(slot.visitor).to.have.property('likes').that.deep.equals(['sports', 'video games']);
->>>>>>> 069d5f7a
         });
 
         it('should send request with proper ad position', function () {
