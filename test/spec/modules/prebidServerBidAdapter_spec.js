--- conflicted
+++ resolved
@@ -650,10 +650,17 @@
 
       const requestBid = JSON.parse(requests[0].requestBody);
 
-      expect(requestBid.ext.prebid).to.hasOwnProperty('aliases');
-      expect(requestBid.ext.prebid.aliases).to.deep.equal({
-        brealtime: 'appnexus'
-      })
+      expect(requestBid.ext).to.deep.equal({
+        prebid: {
+          aliases: {
+            brealtime: 'appnexus'
+          },
+          'targeting': {
+            'includebidderkeys': false,
+            'includewinners': true
+          }
+        }
+      });
     });
 
     it('adds dynamic aliases to request', function () {
@@ -677,10 +684,17 @@
 
       const requestBid = JSON.parse(requests[0].requestBody);
 
-      expect(requestBid.ext.prebid).to.hasOwnProperty('aliases');
-      expect(requestBid.ext.prebid.aliases).to.deep.equal({
-        [alias]: 'appnexus'
-      })
+      expect(requestBid.ext).to.deep.equal({
+        prebid: {
+          aliases: {
+            [alias]: 'appnexus'
+          },
+          'targeting': {
+            'includebidderkeys': false,
+            'includewinners': true
+          }
+        }
+      });
     });
 
     it('converts appnexus params to expected format for PBS', function () {
@@ -797,7 +811,26 @@
       expect(requestBid.imp[0].ext.appnexus.key).to.be.equal('value')
     });
 
-<<<<<<< HEAD
+    it('when userId is defined on bids, it\'s properties should be copied to user.ext.tpid properties', function () {
+      let ortb2Config = utils.deepClone(CONFIG);
+      ortb2Config.endpoint = 'https://prebid.adnxs.com/pbs/v1/openrtb2/auction'
+
+      let consentConfig = { s2sConfig: ortb2Config };
+      config.setConfig(consentConfig);
+
+      let userIdBidRequest = utils.deepClone(BID_REQUESTS);
+      userIdBidRequest[0].userId = {
+        foo: 'abc123',
+        unifiedid: '1234'
+      };
+
+      adapter.callBids(REQUEST, userIdBidRequest, addBidResponse, done, ajax);
+      let requestBid = JSON.parse(requests[0].requestBody);
+      expect(typeof requestBid.user.ext.tpid).is.equal('object');
+      expect(requestBid.user.ext.tpid.foo).is.equal('abc123');
+      expect(requestBid.user.ext.tpid.unifiedid).is.equal('1234');
+    })
+
     it('always add ext.prebid.targeting.includebidderkeys: false for ORTB', function () {
       const s2sConfig = Object.assign({}, CONFIG, {
         endpoint: 'https://prebid.adnxs.com/pbs/v1/openrtb2/auction',
@@ -937,27 +970,6 @@
         }
       });
     });
-=======
-    it('when userId is defined on bids, it\'s properties should be copied to user.ext.tpid properties', function () {
-      let ortb2Config = utils.deepClone(CONFIG);
-      ortb2Config.endpoint = 'https://prebid.adnxs.com/pbs/v1/openrtb2/auction'
-
-      let consentConfig = { s2sConfig: ortb2Config };
-      config.setConfig(consentConfig);
-
-      let userIdBidRequest = utils.deepClone(BID_REQUESTS);
-      userIdBidRequest[0].userId = {
-        foo: 'abc123',
-        unifiedid: '1234'
-      };
-
-      adapter.callBids(REQUEST, userIdBidRequest, addBidResponse, done, ajax);
-      let requestBid = JSON.parse(requests[0].requestBody);
-      expect(typeof requestBid.user.ext.tpid).is.equal('object');
-      expect(requestBid.user.ext.tpid.foo).is.equal('abc123');
-      expect(requestBid.user.ext.tpid.unifiedid).is.equal('1234');
-    })
->>>>>>> ba031371
   });
 
   describe('response handler', function () {
