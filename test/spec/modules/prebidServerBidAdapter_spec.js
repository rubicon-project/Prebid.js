import { expect } from 'chai';
import { PrebidServer as Adapter, resetSyncedStatus } from 'modules/prebidServerBidAdapter/index.js';
import adapterManager from 'src/adapterManager';
import * as utils from 'src/utils';
import { userSync } from 'src/userSync';
import { ajax } from 'src/ajax';
import { config } from 'src/config';
import { requestBidsHook } from 'modules/consentManagement';
import events from 'src/events';
import CONSTANTS from 'src/constants';

let CONFIG = {
  accountId: '1',
  enabled: true,
  bidders: ['appnexus'],
  timeout: 1000,
  cacheMarkup: 2,
  endpoint: 'https://prebid.adnxs.com/pbs/v1/auction'
};

const REQUEST = {
  'account_id': '1',
  'tid': '437fbbf5-33f5-487a-8e16-a7112903cfe5',
  'max_bids': 1,
  'timeout_millis': 1000,
  'secure': 0,
  'url': '',
  'prebid_version': '0.30.0-pre',
  'ad_units': [
    {
      'code': 'div-gpt-ad-1460505748561-0',
      'sizes': [[300, 250], [300, 600]],
      'mediaTypes': {
        'banner': {
          'sizes': [[ 300, 250 ], [ 300, 300 ]]
        }
      },
      'transactionId': '4ef956ad-fd83-406d-bd35-e4bb786ab86c',
      'bids': [
        {
          'bid_id': '123',
          'bidder': 'appnexus',
          'params': {
            'placementId': '10433394',
            'member': 123
          }
        }
      ]
    }
  ]
};

const VIDEO_REQUEST = {
  'account_id': '1',
  'tid': '437fbbf5-33f5-487a-8e16-a7112903cfe5',
  'max_bids': 1,
  'timeout_millis': 1000,
  'secure': 0,
  'url': '',
  'prebid_version': '1.4.0-pre',
  'ad_units': [
    {
      'code': 'div-gpt-ad-1460505748561-0',
      'sizes': [640, 480],
      'mediaTypes': {
        'video': {
          'playerSize': [[ 640, 480 ]],
          'mimes': ['video/mp4']
        }
      },
      'transactionId': '4ef956ad-fd83-406d-bd35-e4bb786ab86c',
      'bids': [
        {
          'bid_id': '123',
          'bidder': 'appnexus',
          'params': { 'placementId': '12349520' }
        }
      ]
    }
  ]
};

let BID_REQUESTS;

const RESPONSE = {
  'tid': '437fbbf5-33f5-487a-8e16-a7112903cfe5',
  'status': 'OK',
  'bidder_status': [
    {
      'bidder': 'appnexus',
      'response_time_ms': 52,
      'num_bids': 1
    }
  ],
  'bids': [
    {
      'bid_id': '123',
      'code': 'div-gpt-ad-1460505748561-0',
      'creative_id': '29681110',
      'bidder': 'appnexus',
      'price': 0.5,
      'adm': '<script type="application/javascript" src="http://nym1-ib.adnxs.com/ab?e=wqT_3QL_Baj_AgAAAwDWAAUBCO-s38cFEJG-p6iRgOfvdhivtLWVpomhsWUgASotCQAAAQII4D8RAQc0AADgPxkAAACA61HgPyEREgApEQmgMPLm_AQ4vgdAvgdIAlDWy5MOWOGASGAAaJFAeP3PBIABAYoBA1VTRJIFBvBSmAGsAqAB-gGoAQGwAQC4AQLAAQPIAQLQAQnYAQDgAQHwAQCKAjp1ZignYScsIDQ5NDQ3MiwgMTQ5MjYzNzI5NSk7dWYoJ3InLCAyOTY4MTExMCwyHgDwnJIC7QEhcHpUNkZ3aTYwSWNFRU5iTGt3NFlBQ0RoZ0Vnd0FEZ0FRQVJJdmdkUTh1YjhCRmdBWVBfX19fOFBhQUJ3QVhnQmdBRUJpQUVCa0FFQm1BRUJvQUVCcUFFRHNBRUF1UUVwaTRpREFBRGdQOEVCS1l1SWd3QUE0RF9KQWQ0V2JVTnJmUEVfMlFFQUFBQUFBQUR3UC1BQkFQVUIFD0BKZ0Npb2FvcEFtZ0FnQzFBZwEWBEM5CQjoREFBZ0hJQWdIUUFnSFlBZ0hnQWdEb0FnRDRBZ0NBQXdHUUF3Q1lBd0dvQTdyUWh3US6aAjEhRXduSHU68AAcNFlCSUlBUW8JbARreAFmDQHwui7YAugH4ALH0wHqAg93d3cubnl0aW1lcy5jb23yAhEKBkNQR19JRBIHMTk3NzkzM_ICEAoFQ1BfSUQSBzg1MTM1OTSAAwGIAwGQAwCYAxSgAwGqAwDAA6wCyAMA2APjBuADAOgDAPgDA4AEAJIECS9vcGVucnRiMpgEAKIECzEwLjI0NC4wLjIyqAQAsgQKCAAQABgAIAAwALgEAMAEAMgEANIEDDEwLjMuMTM4LjE0ONoEAggB4AQA8ARBXyCIBQGYBQCgBf8RAZwBqgUkNDM3ZmJiZjUtMzNmNS00ODdhLThlMTYtYTcxMTI5MDNjZmU1&s=b52bf8a6265a78a5969444bc846cc6d0f9f3b489&test=1&referrer=www.nytimes.com&pp=${AUCTION_PRICE}&"></script>',
      'width': 300,
      'height': 250,
      'deal_id': 'test-dealid',
      'ad_server_targeting': {
        'foo': 'bar'
      },
      'cache_id': '7654321',
      'cache_url': 'http://www.test.com/cache?uuid=7654321',
    }
  ]
};

const VIDEO_RESPONSE = {
  'tid': '437fbbf5-33f5-487a-8e16-a7112903cfe5',
  'status': 'OK',
  'bidder_status': [
    {
      'bidder': 'appnexus',
      'response_time_ms': 52,
      'num_bids': 1
    }
  ],
  'bids': [
    {
      'bid_id': '123',
      'code': 'div-gpt-ad-1460505748561-0',
      'creative_id': '29681110',
      'bidder': 'appnexus',
      'price': 0.5,
      'adm': '<script type="application/javascript" src="http://nym1-ib.adnxs.com/ab?e=wqT_3QL_Baj_AgAAAwDWAAUBCO-s38cFEJG-p6iRgOfvdhivtLWVpomhsWUgASotCQAAAQII4D8RAQc0AADgPxkAAACA61HgPyEREgApEQmgMPLm_AQ4vgdAvgdIAlDWy5MOWOGASGAAaJFAeP3PBIABAYoBA1VTRJIFBvBSmAGsAqAB-gGoAQGwAQC4AQLAAQPIAQLQAQnYAQDgAQHwAQCKAjp1ZignYScsIDQ5NDQ3MiwgMTQ5MjYzNzI5NSk7dWYoJ3InLCAyOTY4MTExMCwyHgDwnJIC7QEhcHpUNkZ3aTYwSWNFRU5iTGt3NFlBQ0RoZ0Vnd0FEZ0FRQVJJdmdkUTh1YjhCRmdBWVBfX19fOFBhQUJ3QVhnQmdBRUJpQUVCa0FFQm1BRUJvQUVCcUFFRHNBRUF1UUVwaTRpREFBRGdQOEVCS1l1SWd3QUE0RF9KQWQ0V2JVTnJmUEVfMlFFQUFBQUFBQUR3UC1BQkFQVUIFD0BKZ0Npb2FvcEFtZ0FnQzFBZwEWBEM5CQjoREFBZ0hJQWdIUUFnSFlBZ0hnQWdEb0FnRDRBZ0NBQXdHUUF3Q1lBd0dvQTdyUWh3US6aAjEhRXduSHU68AAcNFlCSUlBUW8JbARreAFmDQHwui7YAugH4ALH0wHqAg93d3cubnl0aW1lcy5jb23yAhEKBkNQR19JRBIHMTk3NzkzM_ICEAoFQ1BfSUQSBzg1MTM1OTSAAwGIAwGQAwCYAxSgAwGqAwDAA6wCyAMA2APjBuADAOgDAPgDA4AEAJIECS9vcGVucnRiMpgEAKIECzEwLjI0NC4wLjIyqAQAsgQKCAAQABgAIAAwALgEAMAEAMgEANIEDDEwLjMuMTM4LjE0ONoEAggB4AQA8ARBXyCIBQGYBQCgBf8RAZwBqgUkNDM3ZmJiZjUtMzNmNS00ODdhLThlMTYtYTcxMTI5MDNjZmU1&s=b52bf8a6265a78a5969444bc846cc6d0f9f3b489&test=1&referrer=www.nytimes.com&pp=${AUCTION_PRICE}&"></script>',
      'width': 300,
      'height': 250,
      'deal_id': 'test-dealid',
      'ad_server_targeting': {
        'foo': 'bar'
      },
      'media_type': 'video',
      'cache_id': 'video_cache_id',
      'cache_url': 'video_cache_url',
    }
  ]
};

const RESPONSE_NO_BID_NO_UNIT = {
  'tid': '437fbbf5-33f5-487a-8e16-a7112903cfe5',
  'status': 'OK',
  'bidder_status': [{
    'bidder': 'appnexus',
    'response_time_ms': 132,
    'no_bid': true
  }]
};

const RESPONSE_NO_BID_UNIT_SET = {
  'tid': '437fbbf5-33f5-487a-8e16-a7112903cfe5',
  'status': 'OK',
  'bidder_status': [{
    'bidder': 'appnexus',
    'ad_unit': 'div-gpt-ad-1460505748561-0',
    'response_time_ms': 91,
    'no_bid': true
  }]
};

const RESPONSE_NO_COOKIE = {
  'tid': 'd6eca075-4a59-4346-bdb3-86531830ef2c',
  'status': 'OK',
  'bidder_status': [{
    'bidder': 'pubmatic',
    'no_cookie': true,
    'usersync': {
      'url': '//ads.pubmatic.com/AdServer/js/user_sync.html?predirect=http://localhost:8000/setuid?bidder=pubmatic&uid=',
      'type': 'iframe'
    }
  }]
};

const RESPONSE_NO_PBS_COOKIE = {
  'tid': '882fe33e-2981-4257-bd44-bd3b03945f48',
  'status': 'no_cookie',
  'bidder_status': [{
    'bidder': 'rubicon',
    'no_cookie': true,
    'usersync': {
      'url': 'https://pixel.rubiconproject.com/exchange/sync.php?p=prebid',
      'type': 'redirect'
    }
  }, {
    'bidder': 'pubmatic',
    'no_cookie': true,
    'usersync': {
      'url': '//ads.pubmatic.com/AdServer/js/user_sync.html?predirect=https%3A%2F%2Fprebid.adnxs.com%2Fpbs%2Fv1%2Fsetuid%3Fbidder%3Dpubmatic%26uid%3D',
      'type': 'iframe'
    }
  }, {
    'bidder': 'appnexus',
    'response_time_ms': 162,
    'num_bids': 1,
    'debug': [{
      'request_uri': 'http://ib.adnxs.com/openrtb2',
      'request_body': '{"id":"882fe33e-2981-4257-bd44-bd3b03945f48","imp":[{"id":"/19968336/header-bid-tag-0","banner":{"w":300,"h":250,"format":[{"w":300,"h":250}]},"secure":1,"ext":{"appnexus":{"placement_id":5914989}}}],"site":{"domain":"nytimes.com","page":"http://www.nytimes.com"},"device":{"ua":"Mozilla/5.0 (Macintosh; Intel Mac OS X 10_12_5) AppleWebKit/537.36 (KHTML, like Gecko) Chrome/58.0.3029.110 Safari/537.36","ip":"75.97.0.47"},"user":{"id":"3519479852893340159","buyeruid":"3519479852893340159"},"at":1,"tmax":1000,"source":{"fd":1,"tid":"882fe33e-2981-4257-bd44-bd3b03945f48"}}',
      'response_body': '{"id":"882fe33e-2981-4257-bd44-bd3b03945f48"}',
      'status_code': 200
    }]
  }],
  'bids': [{
    'bid_id': '123',
    'code': 'div-gpt-ad-1460505748561-0',
    'creative_id': '70928274',
    'bidder': 'appnexus',
    'price': 0.07425,
    'adm': '<script type="application/javascript" src="https://secure-nym.adnxs.com/ab?e=wqT_3QLeCPBOXgQAAAMA1gAFAQi5krDKBRCwho2ft8LKoCMY_4PozveI7eswIAEqLQnbgoxDEVi5PxElYqnyDAKzPxkAAAAgXA8zQCHOzMzMzMy8PykzMwECsMM_MO2C6QI47RtA_AxIAlCSj-khWL-tNGAAaNfUTniivwSAAQGKAQNVU0SSAQEG8FSYAawCoAH6AagBAbABALgBAsABBcgBAtABCdgBAOABAPABAIoCkgF1ZignYScsIDE2OTc2MjksIDE0OTgxNTUzMjEpO3VmKCdyJywgNzA5MjgyNzQsQh4ABGMnATsQODY2NTVKPAAgZycsIDM5OTgzTh0AKGknLCA0OTM1MTUsMlcA8IeSAs0CIWhWRE5jZ2pfdVlVSUVKS1A2U0VZQUNDX3JUUXdBRGdBUUFCSV9BeFE3WUxwQWxnQVlKOEJhQUJ3QUhnQWdBRUFpQUVBa0FFQm1BRUJvQUVCcUFFRHNBRUF1UUhPRGRmZE16UERQOEVCemczWDNUTXp3el9KQVFBQUFBQUFBUEFfMlFFCQw0QUR3UC1BQnk0OGU5UUUFFChnQUlCaUFLMzdjRQEIQEIzNWNCaUFMZzZJNEVpQUxoDQgAag0IAG4NCABvAQhIa0FJSG1BSUFvQUlBcUFJR3RRSQVUAHYNCPBed0FJQXlBSUEwQUlBMkFJQTRBTDYtd2ZvQXBqaXI4b0Y4Z0lGZG1semFUSDRBZ0NBQXdHUUF3Q1lBd0dvQV8tNWhRaTZBd2xPV1UweU9qTTJNamcumgItIV93ajdud2oyUAHwTHY2MDBJQUFvQURvSlRsbE5Nam96TmpJNNgCAOACvtUr6gIWaHR0cDovL3d3dy5ueXRpbWVzLmNvbfICEQoGQURWX0lEEgcxNjk3NjI5BRQIQ1BHBRQt9AEUCAVDUAETBAgxTSXA8gINCghBRFZfRlJFURIBMPICGQoPQ1VTVE9NX01PREVMX0lEEgYxMzA1NTTyAh8KFjIcAFBMRUFGX05BTUUSBXZpc2kx8gIoCho2IgAIQVNUAUkcSUZJRUQSCjFBzvB4NDkxNDSAAwCIAwGQAwCYAxSgAwGqAwDAA6wCyAMA2APjBuADAOgDAPgDA4AEAJIECS9vcGVucnRiMpgEAKIECjc1Ljk3LjAuNDeoBACyBAoIABAAGAAgADAAuAQAwAQAyAQA0gQJTllNMjozNjI42gQCCAHgBADwBGGlIIgFAZgFAKAF_xEBuAGqBSQ4ODJmZTMzZS0yOTgxLTQyNTctYmQ0NC1iZDNiMDM5NDVmNDjABQDJBQAAAQI08D_SBQkJAAAAAAAAAAA.&s=d4bc7cd2e5d7e1910a591bc97df6ae9e63333e52&referrer=http%3A%2F%2Fwww.nytimes.com&pp=${AUCTION_PRICE}&"></script>',
    'width': 300,
    'height': 250,
    'response_time_ms': 162
  }]
};

const RESPONSE_NO_PBS_COOKIE_ERROR = {
  'tid': '882fe33e-2981-4257-bd44-bd3b0394545f',
  'status': 'no_cookie',
  'bidder_status': [{
    'bidder': 'rubicon',
    'no_cookie': true,
    'usersync': {
      'url': 'https://pixel.rubiconproject.com/exchange/sync.php?p=prebid',
      'type': 'jsonp'
    }
  }, {
    'bidder': 'pubmatic',
    'no_cookie': true,
    'usersync': {
      'url': '',
      'type': 'iframe'
    }
  }]
};

const RESPONSE_OPENRTB = {
  'id': 'c7dcf14f',
  'seatbid': [
    {
      'bid': [
        {
          'id': '8750901685062148',
          'impid': 'div-gpt-ad-1460505748561-0',
          'price': 0.5,
          'adm': '<script src="http://lax1-ib.adnxs.com/ab?e=wqT_3QKgB6CgAwAAAwDWAAUBCJ7kvtMFEPft7JnIuImSdBj87IDv8q21rXcqNgkAAAECCOA_EQEHNAAA4D8ZAAAAgOtR4D8hERIAKREJADERG6Aw8ub8BDi-B0C-B0gCUNbLkw5Y4YBIYABokUB48NIEgAEBigEDVVNEkgUG8FKYAawCoAH6AagBAbABALgBAsABA8gBAtABCdgBAOABAPABAIoCOnVmKCdhJywgNDk0NDcyLCAxNTE3MjY5NTM0KTt1ZigncicsIDI5NjgxMTEwLDIeAPCckgKBAiFqRHF3RUFpNjBJY0VFTmJMa3c0WUFDRGhnRWd3QURnQVFBUkl2Z2RROHViOEJGZ0FZUF9fX184UGFBQndBWGdCZ0FFQmlBRUJrQUVCbUFFQm9BRUJxQUVEc0FFQXVRRXBpNGlEQUFEZ1A4RUJLWXVJZ3dBQTREX0pBVkx3MU5mdl9lMF8yUUVBQUFBQUFBRHdQLUFCQVBVQgUPKEpnQ0FLQUNBTFVDBRAETDAJCPBUTUFDQWNnQ0FkQUNBZGdDQWVBQ0FPZ0NBUGdDQUlBREFaQURBSmdEQWFnRHV0Q0hCTG9ERVdSbFptRjFiSFFqVEVGWU1Ub3pPRFk1mgI5IS1ndndfUTYEAfCENFlCSUlBUW9BRG9SWkdWbVlYVnNkQ05NUVZneE9qTTROamsu2ALoB-ACx9MB6gJHaHR0cDovL3ByZWJpZC5sb2NhbGhvc3Q6OTk5OS9pbnRlZ3JhdGlvbkV4YW1wbGVzL2dwdC9hcHBuZXh1cy10ZXN0Lmh0bWzyAhAKBkFEVl9JRBIGNCXTHPICEQoGQ1BHARM4BzE5Nzc5MzPyAhAKBUNQBRPwljg1MTM1OTSAAwGIAwGQAwCYAxSgAwGqAwDAA6wCyAMA2AMA4AMA6AMA-AMDgAQAkgQJL29wZW5ydGIymAQAogQMMjE2LjU1LjQ3Ljk0qAQAsgQMCAAQABgAIAAwADgAuAQAwAQAyAQA0gQRZGVmYXVsdCNMQVgxOjM4NjnaBAIIAeAEAPAE1suTDogFAZgFAKAF______8BA7ABqgUkYzdkY2YxNGYtZjliYS00Yzc3LWEzYjQtMjdmNmRmMzkwNjdmwAUAyQVpLhTwP9IFCQkJDFAAANgFAeAFAfAFAfoFBAgAEACQBgA.&s=f4dc8b6fa65845d08f0a87c145e12cb7d6288c2a&referrer=http%3A%2F%2Fprebid.localhost%3A9999%2FintegrationExamples%2Fgpt%2Fappnexus-test.html&pp=${AUCTION_PRICE}"></script>',
          'adid': '29681110',
          'adomain': [ 'appnexus.com' ],
          'iurl': 'http://lax1-ib.adnxs.com/cr?id=2968111',
          'cid': '958',
          'crid': '2968111',
          'w': 300,
          'h': 250,
          'ext': {
            'prebid': { 'type': 'banner' },
            'bidder': {
              'appnexus': {
                'brand_id': 1,
                'auction_id': 3,
                'bidder_id': 2
              }
            }
          }
        }
      ],
      'seat': 'appnexus'
    },
  ],
  'ext': {
    'responsetimemillis': {
      'appnexus': 8,
    }
  }
};

const RESPONSE_OPENRTB_VIDEO = {
  id: 'c7dcf14f',
  seatbid: [
    {
      bid: [
        {
          id: '1987250005171537465',
          impid: 'div-gpt-ad-1460505748561-0',
          price: 10,
          adm: '<?xml version="1.0" encoding="UTF-8" standalone="yes"?><VAST version="3.0"><Ad id="81877115" sequence="0"><Wrapper><AdSystem version="3.0">adnxs</AdSystem><VASTAdTagURI><![CDATA[http://lax1-ib.adnxs.com/ab?e=wqT_3QLZBq]]></VASTAdTagURI><Impression><![CDATA[http://ib.adnxs.com/nop]]></Impression><Creatives><Creative adID="81877115"><Linear></Linear></Creative></Creatives></Wrapper></Ad></VAST>',
          adid: '81877115',
          adomain: ['appnexus.com'],
          iurl: 'http://lax1-ib.adnxs.com/cr?id=81877115',
          cid: '3535',
          crid: '81877115',
          w: 1,
          h: 1,
          ext: {
            prebid: {
              type: 'video',
            },
            bidder: {
              appnexus: {
                brand_id: 1,
                auction_id: 6673622101799484743,
                bidder_id: 2,
                bid_ad_type: 1,
              },
            },
          },
        },
      ],
      seat: 'appnexus',
    },
  ],
  ext: {
    responsetimemillis: {
      appnexus: 81,
    },
  },
};

const RESPONSE_UNSUPPORTED_BIDDER = {
  'tid': '437fbbf5-33f5-487a-8e16-a7112903cfe5',
  'status': 'OK',
  'bidder_status': [{
    'bidder': '33Across',
    'error': 'Unsupported bidder'
  }]
};

describe('S2S Adapter', function () {
  let adapter,
    addBidResponse = sinon.spy(),
    done = sinon.spy();

  beforeEach(function () {
    adapter = new Adapter();
    BID_REQUESTS = [
      {
        'bidderCode': 'appnexus',
        'auctionId': '173afb6d132ba3',
        'bidderRequestId': '3d1063078dfcc8',
        'tid': '437fbbf5-33f5-487a-8e16-a7112903cfe5',
        'bids': [
          {
            'bidder': 'appnexus',
            'params': {
              'placementId': '10433394',
              'member': 123,
              'keywords': {
                'foo': ['bar', 'baz'],
                'fizz': ['buzz']
              }
            },
            'bid_id': '123',
            'adUnitCode': 'div-gpt-ad-1460505748561-0',
            'transactionId': '4ef956ad-fd83-406d-bd35-e4bb786ab86c',
            'sizes': [300, 250],
            'bidId': '123',
            'bidderRequestId': '3d1063078dfcc8',
            'auctionId': '173afb6d132ba3'
          }
        ],
        'auctionStart': 1510852447530,
        'timeout': 5000,
        'src': 's2s',
        'doneCbCallCount': 0
      }
    ];
  });

  afterEach(function () {
    addBidResponse.resetHistory();
    done.resetHistory();
  });

  describe('request function', function () {
    let xhr;
    let requests;

    beforeEach(function () {
      xhr = sinon.useFakeXMLHttpRequest();
      requests = [];
      xhr.onCreate = request => requests.push(request);
      config.resetConfig();
      resetSyncedStatus();
    });

    afterEach(function () {
      xhr.restore();
    });

    it('exists and is a function', function () {
      expect(adapter.callBids).to.exist.and.to.be.a('function');
    });

    it('exists converts types', function () {
      config.setConfig({s2sConfig: CONFIG});
      adapter.callBids(REQUEST, BID_REQUESTS, addBidResponse, done, ajax);
      const requestBid = JSON.parse(requests[0].requestBody);
      expect(requestBid).to.have.property('cache_markup', 2);
      expect(requestBid.ad_units[0].bids[0].params.placementId).to.exist.and.to.be.a('number');
      expect(requestBid.ad_units[0].bids[0].params.member).to.exist.and.to.be.a('string');
    });

    describe('gdpr tests', function () {
      afterEach(function () {
        config.resetConfig();
        $$PREBID_GLOBAL$$.requestBids.removeHook(requestBidsHook);
      });

      it('adds gdpr consent information to ortb2 request depending on presence of module', function () {
        let ortb2Config = utils.deepClone(CONFIG);
        ortb2Config.endpoint = 'https://prebid.adnxs.com/pbs/v1/openrtb2/auction'

        let consentConfig = { consentManagement: { cmpApi: 'iab' }, s2sConfig: ortb2Config };
        config.setConfig(consentConfig);

        let gdprBidRequest = utils.deepClone(BID_REQUESTS);
        gdprBidRequest[0].gdprConsent = {
          consentString: 'abc123',
          gdprApplies: true
        };

        adapter.callBids(REQUEST, gdprBidRequest, addBidResponse, done, ajax);
        let requestBid = JSON.parse(requests[0].requestBody);

        expect(requestBid.regs.ext.gdpr).is.equal(1);
        expect(requestBid.user.ext.consent).is.equal('abc123');

        config.resetConfig();
        config.setConfig({s2sConfig: CONFIG});

        adapter.callBids(REQUEST, BID_REQUESTS, addBidResponse, done, ajax);
        requestBid = JSON.parse(requests[1].requestBody);

        expect(requestBid.regs).to.not.exist;
        expect(requestBid.user).to.not.exist;
      });

      it('check gdpr info gets added into cookie_sync request: have consent data', function () {
        let cookieSyncConfig = utils.deepClone(CONFIG);
        cookieSyncConfig.syncEndpoint = 'https://prebid.adnxs.com/pbs/v1/cookie_sync';

        let consentConfig = { consentManagement: { cmpApi: 'iab' }, s2sConfig: cookieSyncConfig };
        config.setConfig(consentConfig);

        let gdprBidRequest = utils.deepClone(BID_REQUESTS);

        gdprBidRequest[0].gdprConsent = {
          consentString: 'abc123def',
          gdprApplies: true
        };

        adapter.callBids(REQUEST, gdprBidRequest, addBidResponse, done, ajax);
        let requestBid = JSON.parse(requests[0].requestBody);

        expect(requestBid.gdpr).is.equal(1);
        expect(requestBid.gdpr_consent).is.equal('abc123def');
        expect(requestBid.bidders).to.contain('appnexus').and.to.have.lengthOf(1);
        expect(requestBid.account).is.equal('1');
      });

      it('check gdpr info gets added into cookie_sync request: have consent data but gdprApplies is false', function () {
        let cookieSyncConfig = utils.deepClone(CONFIG);
        cookieSyncConfig.syncEndpoint = 'https://prebid.adnxs.com/pbs/v1/cookie_sync';

        let consentConfig = { consentManagement: { cmpApi: 'iab' }, s2sConfig: cookieSyncConfig };
        config.setConfig(consentConfig);

        let gdprBidRequest = utils.deepClone(BID_REQUESTS);
        gdprBidRequest[0].gdprConsent = {
          consentString: 'xyz789abcc',
          gdprApplies: false
        };

        adapter.callBids(REQUEST, gdprBidRequest, addBidResponse, done, ajax);
        let requestBid = JSON.parse(requests[0].requestBody);

        expect(requestBid.gdpr).is.equal(0);
        expect(requestBid.gdpr_consent).is.undefined;
      });

      it('checks gdpr info gets added to cookie_sync request: consent data unknown', function () {
        let cookieSyncConfig = utils.deepClone(CONFIG);
        cookieSyncConfig.syncEndpoint = 'https://prebid.adnxs.com/pbs/v1/cookie_sync';

        let consentConfig = { consentManagement: { cmpApi: 'iab' }, s2sConfig: cookieSyncConfig };
        config.setConfig(consentConfig);

        let gdprBidRequest = utils.deepClone(BID_REQUESTS);
        gdprBidRequest[0].gdprConsent = {
          consentString: undefined,
          gdprApplies: undefined
        };

        adapter.callBids(REQUEST, gdprBidRequest, addBidResponse, done, ajax);
        let requestBid = JSON.parse(requests[0].requestBody);

        expect(requestBid.gdpr).is.undefined;
        expect(requestBid.gdpr_consent).is.undefined;
      });
    });

    it('sets invalid cacheMarkup value to 0', function () {
      const s2sConfig = Object.assign({}, CONFIG, {
        cacheMarkup: 999
      });
      config.setConfig({s2sConfig: s2sConfig});
      adapter.callBids(REQUEST, BID_REQUESTS, addBidResponse, done, ajax);
      const requestBid = JSON.parse(requests[0].requestBody);
      expect(requestBid).to.have.property('cache_markup', 0);
    });

    it('adds digitrust id is present and user is not optout', function () {
      let digiTrustObj = {
        success: true,
        identity: {
          privacy: {
            optout: false
          },
          id: 'testId',
          keyv: 'testKeyV'
        }
      };

      window.DigiTrust = {
        getUser: () => digiTrustObj
      };

      adapter.callBids(REQUEST, BID_REQUESTS, addBidResponse, done, ajax);
      let requestBid = JSON.parse(requests[0].requestBody);

      expect(requestBid.digiTrust).to.deep.equal({
        id: digiTrustObj.identity.id,
        keyv: digiTrustObj.identity.keyv,
        pref: 0
      });

      digiTrustObj.identity.privacy.optout = true;

      adapter.callBids(REQUEST, BID_REQUESTS, addBidResponse, done, ajax);
      requestBid = JSON.parse(requests[1].requestBody);

      expect(requestBid.digiTrust).to.not.exist;

      delete window.DigiTrust;
    });

    it('adds device and app objects to request', function () {
      const _config = { s2sConfig: CONFIG,
        device: { ifa: '6D92078A-8246-4BA4-AE5B-76104861E7DC' },
        app: { bundle: 'com.test.app' },
      };

      config.setConfig(_config);
      adapter.callBids(REQUEST, BID_REQUESTS, addBidResponse, done, ajax);
      const requestBid = JSON.parse(requests[0].requestBody);
      expect(requestBid.device).to.deep.equal({
        ifa: '6D92078A-8246-4BA4-AE5B-76104861E7DC',
        w: window.innerWidth,
        h: window.innerHeight
      });
      expect(requestBid.app).to.deep.equal({
        bundle: 'com.test.app',
        publisher: {'id': '1'}
      });
    });

    it('adds device and app objects to request for ORTB', function () {
      const s2sConfig = Object.assign({}, CONFIG, {
        endpoint: 'https://prebid.adnxs.com/pbs/v1/openrtb2/auction'
      });

      const _config = {
        s2sConfig: s2sConfig,
        device: { ifa: '6D92078A-8246-4BA4-AE5B-76104861E7DC' },
        app: { bundle: 'com.test.app' },
      };

      config.setConfig(_config);
      adapter.callBids(REQUEST, BID_REQUESTS, addBidResponse, done, ajax);
      const requestBid = JSON.parse(requests[0].requestBody);
      expect(requestBid.device).to.deep.equal({
        ifa: '6D92078A-8246-4BA4-AE5B-76104861E7DC',
        w: window.innerWidth,
        h: window.innerHeight
      });
      expect(requestBid.app).to.deep.equal({
        bundle: 'com.test.app',
        publisher: {'id': '1'}
      });
    });

    it('adds device.w and device.h even if the config lacks a device object', function () {
      const s2sConfig = Object.assign({}, CONFIG, {
        endpoint: 'https://prebid.adnxs.com/pbs/v1/openrtb2/auction'
      });

      const _config = {
        s2sConfig: s2sConfig,
        app: { bundle: 'com.test.app' },
      };

      config.setConfig(_config);
      adapter.callBids(REQUEST, BID_REQUESTS, addBidResponse, done, ajax);
      const requestBid = JSON.parse(requests[0].requestBody);
      expect(requestBid.device).to.deep.equal({
        w: window.innerWidth,
        h: window.innerHeight
      });
      expect(requestBid.app).to.deep.equal({
        bundle: 'com.test.app',
        publisher: {'id': '1'}
      });
    });

    it('adds site if app is not present', function () {
      const s2sConfig = Object.assign({}, CONFIG, {
        endpoint: 'https://prebid.adnxs.com/pbs/v1/openrtb2/auction'
      });

      const _config = {
        s2sConfig: s2sConfig,
      }

      config.setConfig(_config);
      adapter.callBids(REQUEST, BID_REQUESTS, addBidResponse, done, ajax);
      const requestBid = JSON.parse(requests[0].requestBody);
      expect(requestBid.site).to.exist.and.to.be.a('object');
      expect(requestBid.site.publisher).to.exist.and.to.be.a('object');
      expect(requestBid.site.page).to.exist.and.to.be.a('string');
    });

    it('adds appnexus aliases to request', function () {
      const s2sConfig = Object.assign({}, CONFIG, {
        endpoint: 'https://prebid.adnxs.com/pbs/v1/openrtb2/auction'
      });
      config.setConfig({s2sConfig: s2sConfig});

      const aliasBidder = {
        bidder: 'brealtime',
        params: { placementId: '123456' }
      };

      const request = utils.deepClone(REQUEST);
      request.ad_units[0].bids = [aliasBidder];

      adapter.callBids(request, BID_REQUESTS, addBidResponse, done, ajax);

      const requestBid = JSON.parse(requests[0].requestBody);

      expect(requestBid.ext).to.deep.equal({
        prebid: {
          aliases: {
            brealtime: 'appnexus'
          }
        }
      });
    });

    it('adds dynamic aliases to request', function () {
      const s2sConfig = Object.assign({}, CONFIG, {
        endpoint: 'https://prebid.adnxs.com/pbs/v1/openrtb2/auction'
      });
      config.setConfig({s2sConfig: s2sConfig});

      const alias = 'foobar';
      const aliasBidder = {
        bidder: alias,
        params: { placementId: '123456' }
      };

      const request = utils.deepClone(REQUEST);
      request.ad_units[0].bids = [aliasBidder];

      // TODO: stub this
      $$PREBID_GLOBAL$$.aliasBidder('appnexus', alias);
      adapter.callBids(request, BID_REQUESTS, addBidResponse, done, ajax);

      const requestBid = JSON.parse(requests[0].requestBody);

      expect(requestBid.ext).to.deep.equal({
        prebid: {
          aliases: {
            [alias]: 'appnexus'
          }
        }
      });
    });

    it('converts appnexus params to expected format for PBS', function () {
      const s2sConfig = Object.assign({}, CONFIG, {
        endpoint: 'https://prebid.adnxs.com/pbs/v1/openrtb2/auction'
      });
      config.setConfig({s2sConfig: s2sConfig});

      const myRequest = utils.deepClone(REQUEST);
      myRequest.ad_units[0].bids[0].params.usePaymentRule = true;
      myRequest.ad_units[0].bids[0].params.keywords = {
        foo: ['bar', 'baz'],
        fizz: ['buzz']
      };

      adapter.callBids(myRequest, BID_REQUESTS, addBidResponse, done, ajax);
      const requestBid = JSON.parse(requests[0].requestBody);

      expect(requestBid.imp[0].ext.appnexus).to.exist;
      expect(requestBid.imp[0].ext.appnexus.placement_id).to.exist.and.to.equal(10433394);
      expect(requestBid.imp[0].ext.appnexus.use_pmt_rule).to.exist.and.to.be.true;
      expect(requestBid.imp[0].ext.appnexus.member).to.exist;
      expect(requestBid.imp[0].ext.appnexus.keywords).to.exist.and.to.deep.equal([{
        key: 'foo',
        value: ['bar', 'baz']
      }, {
        key: 'fizz',
        value: ['buzz']
      }]);

      config.resetConfig();
      const oldS2sConfig = Object.assign({}, CONFIG);
      config.setConfig({s2sConfig: oldS2sConfig});

      const myRequest2 = utils.deepClone(REQUEST);
      myRequest2.ad_units[0].bids[0].params.keywords = {
        foo: ['bar', 'baz'],
        fizz: ['buzz']
      };

      adapter.callBids(myRequest2, BID_REQUESTS, addBidResponse, done, ajax);
      const requestBid2 = JSON.parse(requests[1].requestBody);

      expect(requestBid2.ad_units[0].bids[0].params.keywords).to.exist.and.to.deep.equal([{
        key: 'foo',
        value: ['bar', 'baz']
      }, {
        key: 'fizz',
        value: ['buzz']
      }]);
    });

<<<<<<< HEAD
    it('s2sConfig \'video.ext.prebid\' is passed through openrtb to PBS', function () {
      const s2sConfig = Object.assign({}, CONFIG, {
        endpoint: 'https://prebid.adnxs.com/pbs/v1/openrtb2/auction'
      });
      config.setConfig({s2sConfig: s2sConfig});

      const myRequest = utils.deepClone(REQUEST);
      adapter.callBids(myRequest, BID_REQUESTS, addBidResponse, done, ajax);
      const requestBid = JSON.parse(requests[0].requestBody);
    });

    it('converts rubicon params to expected format for PBS', function () {
      const s2sConfig = Object.assign({}, CONFIG, {
        endpoint: 'https://prebid.adnxs.com/pbs/v1/openrtb2/auction'
      });
      config.setConfig({s2sConfig: s2sConfig});

      const myRequest = utils.deepClone(REQUEST);
      myRequest.ad_units[0].bids[0].params.usePaymentRule = true;

      adapter.callBids(myRequest, BID_REQUESTS, addBidResponse, done, ajax);
      const requestBid = JSON.parse(requests[0].requestBody);

      expect(requestBid.imp[0].ext.appnexus).to.exist;
      expect(requestBid.imp[0].ext.appnexus.placement_id).to.exist.and.to.equal(10433394);
      expect(requestBid.imp[0].ext.appnexus.use_pmt_rule).to.exist.and.to.be.true;
      expect(requestBid.imp[0].ext.appnexus.member).to.exist;
      expect(requestBid.imp[0].ext.appnexus.keywords).to.exist.and.to.deep.equal([{
        key: 'foo',
        value: ['bar', 'baz']
      }, {
        key: 'fizz',
        value: ['buzz']
      }]);

      config.resetConfig();
      const oldS2sConfig = Object.assign({}, CONFIG);
      config.setConfig({s2sConfig: oldS2sConfig});

      const myRequest2 = utils.deepClone(REQUEST);
      myRequest2.ad_units[0].bids[0].params.keywords = {
        foo: ['bar', 'baz'],
        fizz: ['buzz']
      };

      adapter.callBids(myRequest2, BID_REQUESTS, addBidResponse, done, ajax);
      const requestBid2 = JSON.parse(requests[1].requestBody);

      expect(requestBid2.ad_units[0].bids[0].params.keywords).to.exist.and.to.deep.equal([{
        key: 'foo',
        value: ['bar', 'baz']
      }, {
        key: 'fizz',
        value: ['buzz']
      }]);
=======
    it('adds limit to the cookie_sync request if userSyncLimit is greater than 0', function () {
      let cookieSyncConfig = utils.deepClone(CONFIG);
      cookieSyncConfig.syncEndpoint = 'https://prebid.adnxs.com/pbs/v1/cookie_sync';
      cookieSyncConfig.userSyncLimit = 1;

      config.setConfig({ s2sConfig: cookieSyncConfig });

      let bidRequest = utils.deepClone(BID_REQUESTS);
      adapter.callBids(REQUEST, bidRequest, addBidResponse, done, ajax);
      let requestBid = JSON.parse(requests[0].requestBody);

      expect(requestBid.bidders).to.contain('appnexus').and.to.have.lengthOf(1);
      expect(requestBid.account).is.equal('1');
      expect(requestBid.limit).is.equal(1);
    });

    it('does not add limit to cooke_sync request if userSyncLimit is missing or 0', function () {
      let cookieSyncConfig = utils.deepClone(CONFIG);
      cookieSyncConfig.syncEndpoint = 'https://prebid.adnxs.com/pbs/v1/cookie_sync';
      config.setConfig({ s2sConfig: cookieSyncConfig });

      let bidRequest = utils.deepClone(BID_REQUESTS);
      adapter.callBids(REQUEST, bidRequest, addBidResponse, done, ajax);
      let requestBid = JSON.parse(requests[0].requestBody);

      expect(requestBid.bidders).to.contain('appnexus').and.to.have.lengthOf(1);
      expect(requestBid.account).is.equal('1');
      expect(requestBid.limit).is.undefined;

      cookieSyncConfig.userSyncLimit = 0;
      config.resetConfig();
      config.setConfig({ s2sConfig: cookieSyncConfig });

      bidRequest = utils.deepClone(BID_REQUESTS);
      adapter.callBids(REQUEST, bidRequest, addBidResponse, done, ajax);
      requestBid = JSON.parse(requests[0].requestBody);

      expect(requestBid.bidders).to.contain('appnexus').and.to.have.lengthOf(1);
      expect(requestBid.account).is.equal('1');
      expect(requestBid.limit).is.undefined;
    });

    it('adds s2sConfig adapterOptions to request for ORTB', function () {
      const s2sConfig = Object.assign({}, CONFIG, {
        endpoint: 'https://prebid.adnxs.com/pbs/v1/openrtb2/auction',
        adapterOptions: {
          appnexus: {
            key: 'value'
          }
        }
      });
      const _config = {
        s2sConfig: s2sConfig,
        device: { ifa: '6D92078A-8246-4BA4-AE5B-76104861E7DC' },
        app: { bundle: 'com.test.app' },
      };

      config.setConfig(_config);
      adapter.callBids(REQUEST, BID_REQUESTS, addBidResponse, done, ajax);
      const requestBid = JSON.parse(requests[0].requestBody);
      expect(requestBid.imp[0].ext.appnexus).to.haveOwnProperty('key');
      expect(requestBid.imp[0].ext.appnexus.key).to.be.equal('value')
>>>>>>> 55de0818
    });
  });

  describe('response handler', function () {
    let server;
    let logWarnSpy;

    beforeEach(function () {
      server = sinon.fakeServer.create();
      sinon.stub(utils, 'triggerPixel');
      sinon.stub(utils, 'insertUserSyncIframe');
      sinon.stub(utils, 'logError');
      sinon.stub(events, 'emit');
      logWarnSpy = sinon.spy(utils, 'logWarn');
    });

    afterEach(function () {
      server.restore();
      utils.triggerPixel.restore();
      utils.insertUserSyncIframe.restore();
      utils.logError.restore();
      events.emit.restore();
      logWarnSpy.restore();
    });

    // TODO: test dependent on pbjs_api_spec.  Needs to be isolated
    it('registers bids and calls BIDDER_DONE', function () {
      server.respondWith(JSON.stringify(RESPONSE));

      config.setConfig({s2sConfig: CONFIG});
      adapter.callBids(REQUEST, BID_REQUESTS, addBidResponse, done, ajax);
      server.respond();
      sinon.assert.calledOnce(addBidResponse);

      sinon.assert.calledOnce(events.emit);
      const event = events.emit.firstCall.args;
      expect(event[0]).to.equal(CONSTANTS.EVENTS.BIDDER_DONE);
      expect(event[1].bids[0]).to.have.property('serverResponseTimeMs', 52);

      const response = addBidResponse.firstCall.args[1];
      expect(response).to.have.property('statusMessage', 'Bid available');
      expect(response).to.have.property('cpm', 0.5);
      expect(response).to.have.property('adId', '123');
      expect(response).to.not.have.property('videoCacheKey');
      expect(response).to.have.property('cache_id', '7654321');
      expect(response).to.have.property('cache_url', 'http://www.test.com/cache?uuid=7654321');
      expect(response).to.not.have.property('vastUrl');
    });

    it('registers video bids', function () {
      server.respondWith(JSON.stringify(VIDEO_RESPONSE));

      config.setConfig({s2sConfig: CONFIG});
      adapter.callBids(VIDEO_REQUEST, BID_REQUESTS, addBidResponse, done, ajax);
      server.respond();
      sinon.assert.calledOnce(addBidResponse);

      const response = addBidResponse.firstCall.args[1];
      expect(response).to.have.property('statusMessage', 'Bid available');
      expect(response).to.have.property('cpm', 0.5);
      expect(response).to.have.property('adId', '123');
      expect(response).to.have.property('videoCacheKey', 'video_cache_id');
      expect(response).to.have.property('cache_id', 'video_cache_id');
      expect(response).to.have.property('cache_url', 'video_cache_url');
      expect(response).to.have.property('vastUrl', 'video_cache_url');
    });

    it('does not call addBidResponse and calls done when ad unit not set', function () {
      server.respondWith(JSON.stringify(RESPONSE_NO_BID_NO_UNIT));

      config.setConfig({s2sConfig: CONFIG});
      adapter.callBids(REQUEST, BID_REQUESTS, addBidResponse, done, ajax);
      server.respond();

      sinon.assert.notCalled(addBidResponse);
      sinon.assert.calledOnce(done);
    });

    it('does not call addBidResponse and calls done when server requests cookie sync', function () {
      server.respondWith(JSON.stringify(RESPONSE_NO_COOKIE));

      config.setConfig({s2sConfig: CONFIG});
      adapter.callBids(REQUEST, BID_REQUESTS, addBidResponse, done, ajax);
      server.respond();

      sinon.assert.notCalled(addBidResponse);
      sinon.assert.calledOnce(done);
    });

    it('does not call addBidResponse and calls done  when ad unit is set', function () {
      server.respondWith(JSON.stringify(RESPONSE_NO_BID_UNIT_SET));

      config.setConfig({s2sConfig: CONFIG});
      adapter.callBids(REQUEST, BID_REQUESTS, addBidResponse, done, ajax);
      server.respond();

      sinon.assert.notCalled(addBidResponse);
      sinon.assert.calledOnce(done);
    });

    it('registers successful bids and calls done when there are less bids than requests', function () {
      server.respondWith(JSON.stringify(RESPONSE));

      config.setConfig({s2sConfig: CONFIG});
      adapter.callBids(REQUEST, BID_REQUESTS, addBidResponse, done, ajax);
      server.respond();

      sinon.assert.calledOnce(addBidResponse);
      sinon.assert.calledOnce(done);

      expect(addBidResponse.firstCall.args[0]).to.equal('div-gpt-ad-1460505748561-0');

      expect(addBidResponse.firstCall.args[1]).to.have.property('adId', '123');

      expect(addBidResponse.firstCall.args[1])
        .to.have.property('statusMessage', 'Bid available');
    });

    it('should have dealId in bidObject', function () {
      server.respondWith(JSON.stringify(RESPONSE));

      config.setConfig({s2sConfig: CONFIG});
      adapter.callBids(REQUEST, BID_REQUESTS, addBidResponse, done, ajax);
      server.respond();
      const response = addBidResponse.firstCall.args[1];
      expect(response).to.have.property('dealId', 'test-dealid');
    });

    it('should pass through default adserverTargeting if present in bidObject', function () {
      server.respondWith(JSON.stringify(RESPONSE));

      config.setConfig({s2sConfig: CONFIG});
      adapter.callBids(REQUEST, BID_REQUESTS, addBidResponse, done, ajax);
      server.respond();
      const response = addBidResponse.firstCall.args[1];
      expect(response).to.have.property('adserverTargeting').that.deep.equals({'foo': 'bar'});
    });

    it('registers client user syncs when client bid adapter is present', function () {
      let rubiconAdapter = {
        registerSyncs: sinon.spy()
      };
      sinon.stub(adapterManager, 'getBidAdapter').callsFake(() => rubiconAdapter);

      server.respondWith(JSON.stringify(RESPONSE_NO_PBS_COOKIE));

      config.setConfig({s2sConfig: CONFIG});
      adapter.callBids(REQUEST, BID_REQUESTS, addBidResponse, done, ajax);
      server.respond();

      sinon.assert.calledOnce(rubiconAdapter.registerSyncs);

      adapterManager.getBidAdapter.restore();
    });

    it('registers client user syncs when using OpenRTB endpoint', function () {
      let rubiconAdapter = {
        registerSyncs: sinon.spy()
      };
      sinon.stub(adapterManager, 'getBidAdapter').returns(rubiconAdapter);

      const s2sConfig = Object.assign({}, CONFIG, {
        endpoint: 'https://prebid.adnxs.com/pbs/v1/openrtb2/auction'
      });
      config.setConfig({s2sConfig});

      server.respondWith(JSON.stringify(RESPONSE_OPENRTB));
      adapter.callBids(REQUEST, BID_REQUESTS, addBidResponse, done, ajax);
      server.respond();

      sinon.assert.calledOnce(rubiconAdapter.registerSyncs);

      adapterManager.getBidAdapter.restore();
    });

    it('registers bid responses when server requests cookie sync', function () {
      server.respondWith(JSON.stringify(RESPONSE_NO_PBS_COOKIE));

      config.setConfig({s2sConfig: CONFIG});
      adapter.callBids(REQUEST, BID_REQUESTS, addBidResponse, done, ajax);
      server.respond();
      sinon.assert.calledOnce(addBidResponse);

      const ad_unit_code = addBidResponse.firstCall.args[0];
      expect(ad_unit_code).to.equal('div-gpt-ad-1460505748561-0');

      const response = addBidResponse.firstCall.args[1];
      expect(response).to.have.property('statusMessage', 'Bid available');
      expect(response).to.have.property('source', 's2s');

      const bid_request_passed = addBidResponse.firstCall.args[1];
      expect(bid_request_passed).to.have.property('adId', '123');
    });

    it('handles OpenRTB responses and call BIDDER_DONE', function () {
      const s2sConfig = Object.assign({}, CONFIG, {
        endpoint: 'https://prebid.adnxs.com/pbs/v1/openrtb2/auction'
      });
      config.setConfig({s2sConfig});

      server.respondWith(JSON.stringify(RESPONSE_OPENRTB));
      adapter.callBids(REQUEST, BID_REQUESTS, addBidResponse, done, ajax);
      server.respond();

      sinon.assert.calledOnce(events.emit);
      const event = events.emit.firstCall.args;
      expect(event[0]).to.equal(CONSTANTS.EVENTS.BIDDER_DONE);
      expect(event[1].bids[0]).to.have.property('serverResponseTimeMs', 8);

      sinon.assert.calledOnce(addBidResponse);
      const response = addBidResponse.firstCall.args[1];
      expect(response).to.have.property('statusMessage', 'Bid available');
      expect(response).to.have.property('bidderCode', 'appnexus');
      expect(response).to.have.property('adId', '123');
      expect(response).to.have.property('cpm', 0.5);
    });

    it('handles OpenRTB video responses', function () {
      const s2sConfig = Object.assign({}, CONFIG, {
        endpoint: 'https://prebidserverurl/openrtb2/auction?querystring=param'
      });
      config.setConfig({s2sConfig});

      server.respondWith(JSON.stringify(RESPONSE_OPENRTB_VIDEO));
      adapter.callBids(VIDEO_REQUEST, BID_REQUESTS, addBidResponse, done, ajax);
      server.respond();

      sinon.assert.calledOnce(addBidResponse);
      const response = addBidResponse.firstCall.args[1];
      expect(response).to.have.property('statusMessage', 'Bid available');
      expect(response).to.have.property('vastXml', RESPONSE_OPENRTB_VIDEO.seatbid[0].bid[0].adm);
      expect(response).to.have.property('mediaType', 'video');
      expect(response).to.have.property('bidderCode', 'appnexus');
      expect(response).to.have.property('adId', '123');
      expect(response).to.have.property('cpm', 10);
    });

    it('should log warning for unsupported bidder', function () {
      server.respondWith(JSON.stringify(RESPONSE_UNSUPPORTED_BIDDER));

      const s2sConfig = Object.assign({}, CONFIG, {
        bidders: ['33Across']
      });

      const _config = {
        s2sConfig: s2sConfig,
      }

      config.setConfig(_config);
      config.setConfig({s2sConfig: CONFIG});
      adapter.callBids(REQUEST, BID_REQUESTS, addBidResponse, done, ajax);
      server.respond();

      sinon.assert.calledOnce(logWarnSpy);
    });
  });

  describe('s2sConfig', function () {
    let logErrorSpy;

    beforeEach(function () {
      logErrorSpy = sinon.spy(utils, 'logError');
    });

    afterEach(function () {
      utils.logError.restore();
    });

    it('should log an error when accountId is missing', function () {
      const options = {
        enabled: true,
        bidders: ['appnexus'],
        timeout: 1000,
        adapter: 'prebidServer',
        endpoint: 'https://prebid.adnxs.com/pbs/v1/auction'
      };

      config.setConfig({ s2sConfig: options });
      sinon.assert.calledOnce(logErrorSpy);
    });

    it('should log an error when bidders is missing', function () {
      const options = {
        accountId: '1',
        enabled: true,
        timeout: 1000,
        adapter: 's2s',
        endpoint: 'https://prebid.adnxs.com/pbs/v1/auction'
      };

      config.setConfig({ s2sConfig: options });
      sinon.assert.calledOnce(logErrorSpy);
    });

    it('should log an error when endpoint is missing', function () {
      const options = {
        accountId: '1',
        bidders: ['appnexus'],
        timeout: 1000,
        enabled: true,
        adapter: 'prebidServer'
      };

      config.setConfig({ s2sConfig: options });
      sinon.assert.calledOnce(logErrorSpy);
    });

    it('should log an error when using an unknown vendor', function () {
      const options = {
        accountId: '1',
        bidders: ['appnexus'],
        defaultVendor: 'mytest'
      };

      config.setConfig({ s2sConfig: options });
      sinon.assert.calledOnce(logErrorSpy);
    });

    it('should configure the s2sConfig object with appnexus vendor defaults unless specified by user', function () {
      const options = {
        accountId: '123',
        bidders: ['appnexus'],
        defaultVendor: 'appnexus',
        timeout: 750
      };

      config.setConfig({ s2sConfig: options });
      sinon.assert.notCalled(logErrorSpy);

      let vendorConfig = config.getConfig('s2sConfig');
      expect(vendorConfig).to.have.property('accountId', '123');
      expect(vendorConfig).to.have.property('adapter', 'prebidServer');
      expect(vendorConfig.bidders).to.deep.equal(['appnexus']);
      expect(vendorConfig.enabled).to.be.true;
      expect(vendorConfig).to.have.property('endpoint', '//prebid.adnxs.com/pbs/v1/openrtb2/auction');
      expect(vendorConfig).to.have.property('syncEndpoint', '//prebid.adnxs.com/pbs/v1/cookie_sync');
      expect(vendorConfig).to.have.property('timeout', 750);
    });

    it('should configure the s2sConfig object with rubicon vendor defaults unless specified by user', function () {
      const options = {
        accountId: 'abc',
        bidders: ['rubicon'],
        defaultVendor: 'rubicon',
        timeout: 750
      };

      config.setConfig({ s2sConfig: options });
      sinon.assert.notCalled(logErrorSpy);

      let vendorConfig = config.getConfig('s2sConfig');
      expect(vendorConfig).to.have.property('accountId', 'abc');
      expect(vendorConfig).to.have.property('adapter', 'prebidServer');
      expect(vendorConfig.bidders).to.deep.equal(['rubicon']);
      expect(vendorConfig.enabled).to.be.true;
      expect(vendorConfig).to.have.property('endpoint', '//prebid-server.rubiconproject.com/openrtb2/auction');
      expect(vendorConfig).to.have.property('syncEndpoint', '//prebid-server.rubiconproject.com/cookie_sync');
      expect(vendorConfig).to.have.property('timeout', 750);
    });

<<<<<<< HEAD
    it('should configure the s2sConfig when video.ext.prebid is set', function() {
      // s2sConfig 'video.ext.prebid' support

    })
=======
    it('should return proper defaults', function () {
      expect(config.getConfig('s2sConfig')).to.deep.equal({
        'accountId': 'abc',
        'adapter': 'prebidServer',
        'bidders': ['rubicon'],
        'defaultVendor': 'rubicon',
        'enabled': true,
        'endpoint': '//prebid-server.rubiconproject.com/openrtb2/auction',
        'syncEndpoint': '//prebid-server.rubiconproject.com/cookie_sync',
        'timeout': 750
      })
    });

    it('should return default adapterOptions if not set', function () {
      config.setConfig({
        s2sConfig: {
          accountId: 'abc',
          bidders: ['rubicon'],
          defaultVendor: 'rubicon',
          timeout: 750
        }
      });
      expect(config.getConfig('s2sConfig')).to.deep.equal({
        enabled: true,
        timeout: 750,
        adapter: 'prebidServer',
        accountId: 'abc',
        bidders: ['rubicon'],
        defaultVendor: 'rubicon',
        endpoint: '//prebid-server.rubiconproject.com/openrtb2/auction',
        syncEndpoint: '//prebid-server.rubiconproject.com/cookie_sync'
      })
    });

    it('should set adapterOptions', function () {
      config.setConfig({
        s2sConfig: {
          adapterOptions: {
            rubicon: {
              singleRequest: true,
              foo: 'bar'
            }
          }
        }
      });
      expect(config.getConfig('s2sConfig').adapterOptions).to.deep.equal({
        rubicon: {
          singleRequest: true,
          foo: 'bar'
        }
      })
    });
>>>>>>> 55de0818
  });
});<|MERGE_RESOLUTION|>--- conflicted
+++ resolved
@@ -739,7 +739,6 @@
       }]);
     });
 
-<<<<<<< HEAD
     it('s2sConfig \'video.ext.prebid\' is passed through openrtb to PBS', function () {
       const s2sConfig = Object.assign({}, CONFIG, {
         endpoint: 'https://prebid.adnxs.com/pbs/v1/openrtb2/auction'
@@ -795,7 +794,8 @@
         key: 'fizz',
         value: ['buzz']
       }]);
-=======
+    });
+
     it('adds limit to the cookie_sync request if userSyncLimit is greater than 0', function () {
       let cookieSyncConfig = utils.deepClone(CONFIG);
       cookieSyncConfig.syncEndpoint = 'https://prebid.adnxs.com/pbs/v1/cookie_sync';
@@ -858,7 +858,6 @@
       const requestBid = JSON.parse(requests[0].requestBody);
       expect(requestBid.imp[0].ext.appnexus).to.haveOwnProperty('key');
       expect(requestBid.imp[0].ext.appnexus.key).to.be.equal('value')
->>>>>>> 55de0818
     });
   });
 
@@ -1219,12 +1218,6 @@
       expect(vendorConfig).to.have.property('timeout', 750);
     });
 
-<<<<<<< HEAD
-    it('should configure the s2sConfig when video.ext.prebid is set', function() {
-      // s2sConfig 'video.ext.prebid' support
-
-    })
-=======
     it('should return proper defaults', function () {
       expect(config.getConfig('s2sConfig')).to.deep.equal({
         'accountId': 'abc',
@@ -1277,6 +1270,5 @@
         }
       })
     });
->>>>>>> 55de0818
   });
 });