import { expect } from 'chai';
import { spec } from 'modules/trustxBidAdapter';
import { newBidder } from 'src/adapters/bidderFactory';

describe('TrustXAdapter', function () {
  const adapter = newBidder(spec);

  describe('inherited functions', function () {
    it('exists and is a function', function () {
      expect(adapter.callBids).to.exist.and.to.be.a('function');
    });
  });

  describe('isBidRequestValid', function () {
    let bid = {
      'bidder': 'trustx',
      'params': {
        'uid': '44'
      },
      'adUnitCode': 'adunit-code',
      'sizes': [[300, 250], [300, 600]],
      'bidId': '30b31c1838de1e',
      'bidderRequestId': '22edbae2733bf6',
      'auctionId': '1d1a030790a475',
    };

    it('should return true when required params found', function () {
      expect(spec.isBidRequestValid(bid)).to.equal(true);
    });

    it('should return false when required params are not passed', function () {
      let bid = Object.assign({}, bid);
      delete bid.params;
      bid.params = {
        'uid': 0
      };
      expect(spec.isBidRequestValid(bid)).to.equal(false);
    });
  });

<<<<<<< HEAD
  describe('buildRequests', () => {
=======
  describe('buildRequests', function () {
>>>>>>> a2a231dd
    function parseRequest(url) {
      const res = {};
      url.split('&').forEach((it) => {
        const couple = it.split('=');
        res[couple[0]] = decodeURIComponent(couple[1]);
      });
      return res;
    }
    let bidRequests = [
      {
        'bidder': 'trustx',
        'params': {
          'uid': '43'
        },
        'adUnitCode': 'adunit-code-1',
        'sizes': [[300, 250], [300, 600]],
        'bidId': '30b31c1838de1e',
        'bidderRequestId': '22edbae2733bf6',
        'auctionId': '1d1a030790a475',
      },
      {
        'bidder': 'trustx',
        'params': {
          'uid': '43'
        },
        'adUnitCode': 'adunit-code-2',
        'sizes': [[728, 90]],
        'bidId': '3150ccb55da321',
        'bidderRequestId': '22edbae2733bf6',
        'auctionId': '1d1a030790a475',
      },
      {
        'bidder': 'trustx',
        'params': {
          'uid': '45'
        },
        'adUnitCode': 'adunit-code-1',
        'sizes': [[300, 250], [300, 600]],
        'bidId': '42dbe3a7168a6a',
        'bidderRequestId': '22edbae2733bf6',
        'auctionId': '1d1a030790a475',
      }
    ];

    it('should attach valid params to the tag', function () {
      const request = spec.buildRequests([bidRequests[0]]);
      expect(request.data).to.be.an('string');
      const payload = parseRequest(request.data);
      expect(payload).to.have.property('u').that.is.a('string');
      expect(payload).to.have.property('pt', 'net');
      expect(payload).to.have.property('auids', '43');
      expect(payload).to.have.property('r', '22edbae2733bf6');
    });

    it('auids must not be duplicated', function () {
      const request = spec.buildRequests(bidRequests);
      expect(request.data).to.be.an('string');
      const payload = parseRequest(request.data);
      expect(payload).to.have.property('u').that.is.a('string');
      expect(payload).to.have.property('pt', 'net');
      expect(payload).to.have.property('auids', '43,45');
      expect(payload).to.have.property('r', '22edbae2733bf6');
    });

    it('pt parameter must be "gross" if params.priceType === "gross"', function () {
      bidRequests[1].params.priceType = 'gross';
      const request = spec.buildRequests(bidRequests);
      expect(request.data).to.be.an('string');
      const payload = parseRequest(request.data);
      expect(payload).to.have.property('u').that.is.a('string');
      expect(payload).to.have.property('pt', 'gross');
      expect(payload).to.have.property('auids', '43,45');
      expect(payload).to.have.property('r', '22edbae2733bf6');
      delete bidRequests[1].params.priceType;
    });

    it('pt parameter must be "net" or "gross"', function () {
      bidRequests[1].params.priceType = 'some';
      const request = spec.buildRequests(bidRequests);
      expect(request.data).to.be.an('string');
      const payload = parseRequest(request.data);
      expect(payload).to.have.property('u').that.is.a('string');
      expect(payload).to.have.property('pt', 'net');
      expect(payload).to.have.property('auids', '43,45');
      expect(payload).to.have.property('r', '22edbae2733bf6');
      delete bidRequests[1].params.priceType;
    });

    it('if gdprConsent is present payload must have gdpr params', function () {
      const request = spec.buildRequests(bidRequests, {gdprConsent: {consentString: 'AAA', gdprApplies: true}});
      expect(request.data).to.be.an('string');
      const payload = parseRequest(request.data);
      expect(payload).to.have.property('gdpr_consent', 'AAA');
      expect(payload).to.have.property('gdpr_applies', '1');
    });

    it('if gdprApplies is false gdpr_applies must be 0', function () {
      const request = spec.buildRequests(bidRequests, {gdprConsent: {consentString: 'AAA', gdprApplies: false}});
      expect(request.data).to.be.an('string');
      const payload = parseRequest(request.data);
      expect(payload).to.have.property('gdpr_consent', 'AAA');
      expect(payload).to.have.property('gdpr_applies', '0');
    });

    it('if gdprApplies is undefined gdpr_applies must be 1', function () {
      const request = spec.buildRequests(bidRequests, {gdprConsent: {consentString: 'AAA'}});
      expect(request.data).to.be.an('string');
      const payload = parseRequest(request.data);
      expect(payload).to.have.property('gdpr_consent', 'AAA');
      expect(payload).to.have.property('gdpr_applies', '1');
    });
  });

  describe('interpretResponse', function () {
    const responses = [
      {'bid': [{'price': 1.15, 'adm': '<div>test content 1</div>', 'auid': 43, 'h': 250, 'w': 300}], 'seat': '1'},
      {'bid': [{'price': 0.5, 'adm': '<div>test content 2</div>', 'auid': 44, 'h': 90, 'w': 728}], 'seat': '1'},
      {'bid': [{'price': 0, 'auid': 45, 'h': 250, 'w': 300}], 'seat': '1'},
      {'bid': [{'price': 0, 'adm': '<div>test content 4</div>', 'h': 250, 'w': 300}], 'seat': '1'},
      undefined,
      {'bid': [], 'seat': '1'},
      {'seat': '1'},
    ];

    it('should get correct bid response', function () {
      const bidRequests = [
        {
          'bidder': 'trustx',
          'params': {
            'uid': '43'
          },
          'adUnitCode': 'adunit-code-1',
          'sizes': [[300, 250], [300, 600]],
          'bidId': '659423fff799cb',
          'bidderRequestId': '5f2009617a7c0a',
          'auctionId': '1cbd2feafe5e8b',
        }
      ];
      const request = spec.buildRequests(bidRequests);
      const expectedResponse = [
        {
          'requestId': '659423fff799cb',
          'cpm': 1.15,
          'creativeId': 43,
          'dealId': undefined,
          'width': 300,
          'height': 250,
          'ad': '<div>test content 1</div>',
          'bidderCode': 'trustx',
          'currency': 'USD',
          'netRevenue': true,
          'ttl': 360,
        }
      ];

      const result = spec.interpretResponse({'body': {'seatbid': [responses[0]]}}, request);
      expect(result).to.deep.equal(expectedResponse);
    });

    it('should get correct multi bid response', function () {
      const bidRequests = [
        {
          'bidder': 'trustx',
          'params': {
            'uid': '43'
          },
          'adUnitCode': 'adunit-code-1',
          'sizes': [[300, 250], [300, 600]],
          'bidId': '300bfeb0d71a5b',
          'bidderRequestId': '2c2bb1972df9a',
          'auctionId': '1fa09aee5c8c99',
        },
        {
          'bidder': 'trustx',
          'params': {
            'uid': '44'
          },
          'adUnitCode': 'adunit-code-1',
          'sizes': [[300, 250], [300, 600]],
          'bidId': '4dff80cc4ee346',
          'bidderRequestId': '2c2bb1972df9a',
          'auctionId': '1fa09aee5c8c99',
        },
        {
          'bidder': 'trustx',
          'params': {
            'uid': '43'
          },
          'adUnitCode': 'adunit-code-2',
          'sizes': [[728, 90]],
          'bidId': '5703af74d0472a',
          'bidderRequestId': '2c2bb1972df9a',
          'auctionId': '1fa09aee5c8c99',
        }
      ];
      const request = spec.buildRequests(bidRequests);
      const expectedResponse = [
        {
          'requestId': '300bfeb0d71a5b',
          'cpm': 1.15,
          'creativeId': 43,
          'dealId': undefined,
          'width': 300,
          'height': 250,
          'ad': '<div>test content 1</div>',
          'bidderCode': 'trustx',
          'currency': 'USD',
          'netRevenue': true,
          'ttl': 360,
        },
        {
          'requestId': '5703af74d0472a',
          'cpm': 1.15,
          'creativeId': 43,
          'dealId': undefined,
          'width': 300,
          'height': 250,
          'ad': '<div>test content 1</div>',
          'bidderCode': 'trustx',
          'currency': 'USD',
          'netRevenue': true,
          'ttl': 360,
        },
        {
          'requestId': '4dff80cc4ee346',
          'cpm': 0.5,
          'creativeId': 44,
          'dealId': undefined,
          'width': 728,
          'height': 90,
          'ad': '<div>test content 2</div>',
          'bidderCode': 'trustx',
          'currency': 'USD',
          'netRevenue': true,
          'ttl': 360,
        }
      ];

      const result = spec.interpretResponse({'body': {'seatbid': [responses[0], responses[1]]}}, request);
      expect(result).to.deep.equal(expectedResponse);
    });

    it('handles wrong and nobid responses', function () {
      const bidRequests = [
        {
          'bidder': 'trustx',
          'params': {
            'uid': '45'
          },
          'adUnitCode': 'adunit-code-1',
          'sizes': [[300, 250], [300, 600]],
          'bidId': '300bfeb0d7190gf',
          'bidderRequestId': '2c2bb1972d23af',
          'auctionId': '1fa09aee5c84d34',
        },
        {
          'bidder': 'trustx',
          'params': {
            'uid': '46'
          },
          'adUnitCode': 'adunit-code-1',
          'sizes': [[300, 250], [300, 600]],
          'bidId': '300bfeb0d71321',
          'bidderRequestId': '2c2bb1972d23af',
          'auctionId': '1fa09aee5c84d34',
        },
        {
          'bidder': 'trustx',
          'params': {
            'uid': '50'
          },
          'adUnitCode': 'adunit-code-2',
          'sizes': [[728, 90]],
          'bidId': '300bfeb0d7183bb',
          'bidderRequestId': '2c2bb1972d23af',
          'auctionId': '1fa09aee5c84d34',
        }
      ];
      const request = spec.buildRequests(bidRequests);
      const result = spec.interpretResponse({'body': {'seatbid': responses.slice(2)}}, request);
      expect(result.length).to.equal(0);
    });
  });
});<|MERGE_RESOLUTION|>--- conflicted
+++ resolved
@@ -38,11 +38,7 @@
     });
   });
 
-<<<<<<< HEAD
-  describe('buildRequests', () => {
-=======
   describe('buildRequests', function () {
->>>>>>> a2a231dd
     function parseRequest(url) {
       const res = {};
       url.split('&').forEach((it) => {
