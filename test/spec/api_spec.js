var assert = require('chai').assert;
var prebid = require('../../src/prebid');

describe('Publisher API', function () {
  // var assert = chai.assert;

  describe('api of command queue', function () {
    it('should have a global variable $$PREBID_GLOBAL$$', function () {
      assert.isObject($$PREBID_GLOBAL$$);
    });

    it('should have a global variable $$PREBID_GLOBAL$$.que as an array', function () {
      assert.isArray($$PREBID_GLOBAL$$.que);
    });

    it('should have $$PREBID_GLOBAL$$.que.push function', function () {
      assert.isFunction($$PREBID_GLOBAL$$.que.push);
    });
  });

  describe('has function', function () {
    it('should have function $$PREBID_GLOBAL$$.getAdserverTargeting', function () {
      assert.isFunction($$PREBID_GLOBAL$$.getAdserverTargeting);
    });

    it('should have function $$PREBID_GLOBAL$$.getAdserverTargetingForAdUnitCode', function () {
      assert.isFunction($$PREBID_GLOBAL$$.getAdserverTargetingForAdUnitCode);
    });

    it('should have function $$PREBID_GLOBAL$$.getBidResponses', function () {
      assert.isFunction($$PREBID_GLOBAL$$.getBidResponses);
    });

    it('should have function $$PREBID_GLOBAL$$.getBidResponsesForAdUnitCode', function () {
      assert.isFunction($$PREBID_GLOBAL$$.getBidResponsesForAdUnitCode);
    });

    it('should have function $$PREBID_GLOBAL$$.setTargetingForGPTAsync', function () {
      assert.isFunction($$PREBID_GLOBAL$$.setTargetingForGPTAsync);
    });

    it('should have function $$PREBID_GLOBAL$$.allBidsAvailable', function () {
      assert.isFunction($$PREBID_GLOBAL$$.allBidsAvailable);
    });

    it('should have function $$PREBID_GLOBAL$$.renderAd', function () {
      assert.isFunction($$PREBID_GLOBAL$$.renderAd);
    });

    it('should have function $$PREBID_GLOBAL$$.removeAdUnit', function () {
      assert.isFunction($$PREBID_GLOBAL$$.removeAdUnit);
    });

    it('should have function $$PREBID_GLOBAL$$.requestBids', function () {
      assert.isFunction($$PREBID_GLOBAL$$.requestBids);
    });

    it('should have function $$PREBID_GLOBAL$$.addAdUnits', function () {
      assert.isFunction($$PREBID_GLOBAL$$.addAdUnits);
    });

    it('should have function $$PREBID_GLOBAL$$.addCallback', function () {
      assert.isFunction($$PREBID_GLOBAL$$.addCallback);
    });

    it('should have function $$PREBID_GLOBAL$$.removeCallback', function () {
      assert.isFunction($$PREBID_GLOBAL$$.removeCallback);
    });

    it('should have function $$PREBID_GLOBAL$$.aliasBidder', function () {
      assert.isFunction($$PREBID_GLOBAL$$.aliasBidder);
    });

    it('should have function $$PREBID_GLOBAL$$.getAllWinningBids', function () {
      assert.isFunction($$PREBID_GLOBAL$$.getAllWinningBids);
    });
<<<<<<< HEAD

    it('should have function $$PREBID_GLOBAL$$.setConfig', function () {
      assert.isFunction($$PREBID_GLOBAL$$.setConfig);
    });

=======
>>>>>>> 4b938b29
  });
});<|MERGE_RESOLUTION|>--- conflicted
+++ resolved
@@ -74,13 +74,10 @@
     it('should have function $$PREBID_GLOBAL$$.getAllWinningBids', function () {
       assert.isFunction($$PREBID_GLOBAL$$.getAllWinningBids);
     });
-<<<<<<< HEAD
 
     it('should have function $$PREBID_GLOBAL$$.setConfig', function () {
       assert.isFunction($$PREBID_GLOBAL$$.setConfig);
     });
 
-=======
->>>>>>> 4b938b29
   });
 });