--- conflicted
+++ resolved
@@ -1618,16 +1618,6 @@
     });
   });
 
-<<<<<<< HEAD
-  describe('setConfig', () => {
-    it('results in pageConfig being set', () => {
-      $$PREBID_GLOBAL$$.setConfig({ 'adServerCurrency': 'JPY' });
-      expect($$PREBID_GLOBAL$$.pageConfig).to.not.equal({});
-      expect($$PREBID_GLOBAL$$.pageConfig.adServerCurrency).to.equal('JPY');
-    });
-  });
-  
-=======
   describe('setS2SConfig', () => {
     let logErrorSpy;
 
@@ -1666,5 +1656,12 @@
     });
   });
 
->>>>>>> d6fd1300
+  describe('setConfig', () => {
+    it('results in pageConfig being set', () => {
+      $$PREBID_GLOBAL$$.setConfig({ 'adServerCurrency': 'JPY' });
+      expect($$PREBID_GLOBAL$$.pageConfig).to.not.equal({});
+      expect($$PREBID_GLOBAL$$.pageConfig.adServerCurrency).to.equal('JPY');
+    });
+  });
+
 });