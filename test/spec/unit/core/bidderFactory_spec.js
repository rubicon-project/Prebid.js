--- conflicted
+++ resolved
@@ -330,33 +330,20 @@
       expect(doneStub.calledOnce).to.equal(true);
     });
 
-<<<<<<< HEAD
-    it("should only add bids for valid adUnit code into the auction, even if the bidder doesn't bid on all of them", () => {
-      const bidder = newBidder(spec);
-
-      const bid = {
-        requestId: '1',
-=======
-    it('should add bids for each placement code into the bidmanager, even if the bidder doesn\'t bid on all of them', () => {
+    it('should only add bids for valid adUnit code into the auction, even if the bidder doesn\'t bid on all of them', () => {
       const bidder = newBidder(spec);
 
       const bid = {
         creativeId: 'creative-id',
-        bidderCode: 'code',
-        requestId: 'some-id',
->>>>>>> c2dd4c77
+        requestId: '1',
         ad: 'ad-url.com',
         cpm: 0.5,
         height: 200,
         width: 300,
-<<<<<<< HEAD
-        adUnitCode: 'mock/placement'
-=======
-        placementCode: 'mock/placement',
+        adUnitCode: 'mock/placement',
         currency: 'USD',
         netRevenue: true,
         ttl: 300
->>>>>>> c2dd4c77
       };
       spec.isBidRequestValid.returns(true);
       spec.buildRequests.returns({
@@ -370,18 +357,10 @@
 
       bidder.callBids(MOCK_BIDS_REQUEST, addBidResponseStub, doneStub, ajaxStub);
 
-<<<<<<< HEAD
       expect(addBidResponseStub.calledOnce).to.equal(true);
       expect(addBidResponseStub.firstCall.args[0]).to.equal('mock/placement');
       expect(doneStub.calledOnce).to.equal(true);
-=======
-      expect(bidmanager.addBidResponse.calledTwice).to.equal(true);
-      const placementsWithBids =
-        [bidmanager.addBidResponse.firstCall.args[0], bidmanager.addBidResponse.secondCall.args[0]];
-      expect(placementsWithBids).to.contain('mock/placement');
-      expect(placementsWithBids).to.contain('mock/placement2');
       expect(logErrorSpy.callCount).to.equal(0);
->>>>>>> c2dd4c77
     });
 
     it('should call spec.getUserSyncs() with the response', () => {
@@ -443,7 +422,7 @@
 
       spec.interpretResponse.returns(bid);
 
-      bidder.callBids(MOCK_BIDS_REQUEST);
+      bidder.callBids(MOCK_BIDS_REQUEST, addBidResponseStub, doneStub, ajaxStub);
 
       expect(logErrorSpy.calledOnce).to.equal(true);
     });
