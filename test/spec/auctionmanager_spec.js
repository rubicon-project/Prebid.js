import { getKeyValueTargetingPairs, auctionCallbacks, AUCTION_COMPLETED } from 'src/auction';
import CONSTANTS from 'src/constants.json';
import { adjustBids, getMediaTypeGranularity } from 'src/auction';
import * as auctionModule from 'src/auction';
import { registerBidder } from 'src/adapters/bidderFactory';
import { createBid } from 'src/bidfactory';
import { config } from 'src/config';
import * as store from 'src/videoCache';
import * as ajaxLib from 'src/ajax';
import find from 'core-js/library/fn/array/find';
import { server } from 'test/mocks/xhr';

var assert = require('assert');

/* use this method to test individual files instead of the whole prebid.js project */

// TODO refactor to use the spec files
var utils = require('../../src/utils');
var fixtures = require('../fixtures/fixtures');
var adapterManager = require('src/adapterManager').default;
var events = require('src/events');

const BIDDER_CODE = 'sampleBidder';
const BIDDER_CODE1 = 'sampleBidder1';

const ADUNIT_CODE = 'adUnit-code';
const ADUNIT_CODE1 = 'adUnit-code-1';

/**
 * @param {Object} [opts]
 * @returns {Bid}
 */
function mockBid(opts) {
  let bidderCode = opts && opts.bidderCode;

  return {
    'ad': 'creative',
    'cpm': '1.99',
    'width': 300,
    'height': 250,
    'bidderCode': bidderCode || BIDDER_CODE,
    'requestId': utils.getUniqueIdentifierStr(),
    'creativeId': 'id',
    'currency': 'USD',
    'netRevenue': true,
    'ttl': 360,
    getSize: () => '300x250'
  };
}

/**
 * @param {Bid} bid
 * @param {Object} [opts]
 * @returns {BidRequest}
 */
function mockBidRequest(bid, opts) {
  if (!bid) {
    throw new Error('bid required');
  }
  let bidderCode = opts && opts.bidderCode;
  let adUnitCode = opts && opts.adUnitCode;
  let defaultMediaType = {
    banner: {
      sizes: [[300, 250], [300, 600]]
    }
  }
  let mediaType = (opts && opts.mediaType) ? opts.mediaType : defaultMediaType;

  let requestId = utils.getUniqueIdentifierStr();

  return {
    'bidderCode': bidderCode || bid.bidderCode,
    'auctionId': '20882439e3238c',
    'bidderRequestId': requestId,
    'bids': [
      {
        'bidder': bidderCode || bid.bidderCode,
        'params': {
          'placementId': 'id'
        },
        'adUnitCode': adUnitCode || ADUNIT_CODE,
        'sizes': [[300, 250], [300, 600]],
        'bidId': bid.requestId,
        'bidderRequestId': requestId,
        'auctionId': '20882439e3238c',
        'mediaTypes': mediaType
      }
    ],
    'auctionStart': 1505250713622,
    'timeout': 3000
  };
}

function mockBidder(bidderCode, bids) {
  let spec = {
    code: bidderCode,
    isBidRequestValid: sinon.stub(),
    buildRequests: sinon.stub(),
    interpretResponse: sinon.stub(),
    getUserSyncs: sinon.stub()
  };

  spec.buildRequests.returns([{'id': 123, 'method': 'POST'}]);
  spec.isBidRequestValid.returns(true);
  spec.interpretResponse.returns(bids);

  return spec;
}

const TEST_BIDS = [mockBid()];
const TEST_BID_REQS = TEST_BIDS.map(mockBidRequest);

function mockAjaxBuilder() {
  return function(url, callback) {
    const fakeResponse = sinon.stub();
    fakeResponse.returns('headerContent');
    callback.success('response body', { getResponseHeader: fakeResponse });
  };
}

describe('auctionmanager.js', function () {
  describe('getKeyValueTargetingPairs', function () {
    const DEFAULT_BID = {
      cpm: 5.578,
      pbLg: 5.50,
      pbMg: 5.50,
      pbHg: 5.57,
      pbAg: 5.50,

      height: 300,
      width: 250,
      getSize() {
        return this.height + 'x' + this.width;
      },

      adUnitCode: '12345',
      bidderCode: 'appnexus',
      adId: '1adId',
      source: 'client',
      mediaType: 'banner',
    };

    /* return the expected response for a given bid, filter by keys if given */
    function getDefaultExpected(bid, keys) {
      var expected = {};
      expected[ CONSTANTS.TARGETING_KEYS.BIDDER ] = bid.bidderCode;
      expected[ CONSTANTS.TARGETING_KEYS.AD_ID ] = bid.adId;
      expected[ CONSTANTS.TARGETING_KEYS.PRICE_BUCKET ] = bid.pbMg;
      expected[ CONSTANTS.TARGETING_KEYS.SIZE ] = bid.getSize();
      expected[ CONSTANTS.TARGETING_KEYS.SOURCE ] = bid.source;
      expected[ CONSTANTS.TARGETING_KEYS.FORMAT ] = bid.mediaType;
      if (bid.mediaType === 'video') {
        expected[ CONSTANTS.TARGETING_KEYS.UUID ] = bid.videoCacheKey;
        expected[ CONSTANTS.TARGETING_KEYS.CACHE_ID ] = bid.videoCacheKey;
        expected[ CONSTANTS.TARGETING_KEYS.CACHE_HOST ] = 'prebid.adnxs.com';
      }
      if (!keys) {
        return expected;
      }

      return keys.reduce((map, key) => {
        map[key] = expected[key];
        return map;
      }, {});
    }

    var bid = {};

    before(function () {
      bid = Object.assign({}, DEFAULT_BID);
    });

    it('No bidder level configuration defined - default', function () {
      $$PREBID_GLOBAL$$.bidderSettings = {};
      let expected = getDefaultExpected(bid);
      // remove hb_cache_host from expected
      delete expected.hb_cache_host;
      let response = getKeyValueTargetingPairs(bid.bidderCode, bid);
      assert.deepEqual(response, expected);
    });

    it('No bidder level configuration defined - default for video', function () {
      config.setConfig({
        cache: {
          url: 'https://prebid.adnxs.com/pbc/v1/cache'
        }
      });
      $$PREBID_GLOBAL$$.bidderSettings = {};
      let videoBid = utils.deepClone(bid);
      videoBid.mediaType = 'video';
      videoBid.videoCacheKey = 'abc123def';

      let expected = getDefaultExpected(videoBid);
      let response = getKeyValueTargetingPairs(videoBid.bidderCode, videoBid);
      assert.deepEqual(response, expected);
    });

    it('Custom configuration for all bidders', function () {
      $$PREBID_GLOBAL$$.bidderSettings =
      {
        standard: {
          adserverTargeting: [
            {
              key: CONSTANTS.TARGETING_KEYS.BIDDER,
              val: function (bidResponse) {
                return bidResponse.bidderCode;
              }
            }, {
              key: CONSTANTS.TARGETING_KEYS.AD_ID,
              val: function (bidResponse) {
                return bidResponse.adId;
              }
            }, {
              key: CONSTANTS.TARGETING_KEYS.PRICE_BUCKET,
              val: function (bidResponse) {
                // change default here
                return bidResponse.pbHg;
              }
            }, {
              key: CONSTANTS.TARGETING_KEYS.SIZE,
              val: function (bidResponse) {
                return bidResponse.size;
              }
            },
            {
              key: CONSTANTS.TARGETING_KEYS.SOURCE,
              val: function (bidResponse) {
                return bidResponse.source;
              }
            },
            {
              key: CONSTANTS.TARGETING_KEYS.FORMAT,
              val: function (bidResponse) {
                return bidResponse.mediaType;
              }
            },
          ]

        }
      };

      var expected = getDefaultExpected(bid);
      expected[CONSTANTS.TARGETING_KEYS.PRICE_BUCKET] = bid.pbHg;

      var response = getKeyValueTargetingPairs(bid.bidderCode, bid);
      assert.deepEqual(response, expected);
    });

    it('Custom configuration for all bidders with video bid', function () {
      config.setConfig({
        cache: {
          url: 'https://prebid.adnxs.com/pbc/v1/cache'
        }
      });
      let videoBid = utils.deepClone(bid);
      videoBid.mediaType = 'video';
      videoBid.videoCacheKey = 'abc123def';

      $$PREBID_GLOBAL$$.bidderSettings =
      {
        standard: {
          adserverTargeting: [
            {
              key: CONSTANTS.TARGETING_KEYS.BIDDER,
              val: function (bidResponse) {
                return bidResponse.bidderCode;
              }
            }, {
              key: CONSTANTS.TARGETING_KEYS.AD_ID,
              val: function (bidResponse) {
                return bidResponse.adId;
              }
            }, {
              key: CONSTANTS.TARGETING_KEYS.PRICE_BUCKET,
              val: function (bidResponse) {
                return bidResponse.pbMg;
              }
            }, {
              key: CONSTANTS.TARGETING_KEYS.SIZE,
              val: function (bidResponse) {
                return bidResponse.size;
              }
            },
            {
              key: CONSTANTS.TARGETING_KEYS.SOURCE,
              val: function (bidResponse) {
                return bidResponse.source;
              }
            },
            {
              key: CONSTANTS.TARGETING_KEYS.FORMAT,
              val: function (bidResponse) {
                return bidResponse.mediaType;
              }
            },
            {
              key: CONSTANTS.TARGETING_KEYS.UUID,
              val: function (bidResponse) {
                return bidResponse.videoCacheKey;
              }
            },
            {
              key: CONSTANTS.TARGETING_KEYS.CACHE_ID,
              val: function (bidResponse) {
                return bidResponse.videoCacheKey;
              }
            }
          ]

        }
      };

      let expected = getDefaultExpected(videoBid);

      let response = getKeyValueTargetingPairs(videoBid.bidderCode, videoBid);
      assert.deepEqual(response, expected);
    });

    it('Custom configuration for one bidder', function () {
      $$PREBID_GLOBAL$$.bidderSettings =
      {
        appnexus: {
          adserverTargeting: [
            {
              key: CONSTANTS.TARGETING_KEYS.BIDDER,
              val: function (bidResponse) {
                return bidResponse.bidderCode;
              }
            }, {
              key: CONSTANTS.TARGETING_KEYS.AD_ID,
              val: function (bidResponse) {
                return bidResponse.adId;
              }
            }, {
              key: CONSTANTS.TARGETING_KEYS.PRICE_BUCKET,
              val: function (bidResponse) {
                // change default here
                return bidResponse.pbHg;
              }
            }, {
              key: CONSTANTS.TARGETING_KEYS.SIZE,
              val: function (bidResponse) {
                return bidResponse.size;
              }
            }
          ]

        }
      };

      var expected = getDefaultExpected(bid);
      expected[CONSTANTS.TARGETING_KEYS.PRICE_BUCKET] = bid.pbHg;

      var response = getKeyValueTargetingPairs(bid.bidderCode, bid);
      assert.deepEqual(response, expected);
    });

    it('Custom configuration for one bidder - not matched', function () {
      $$PREBID_GLOBAL$$.bidderSettings =
      {
        nonExistentBidder: {
          adserverTargeting: [
            {
              key: CONSTANTS.TARGETING_KEYS.BIDDER,
              val: function (bidResponse) {
                return bidResponse.bidderCode;
              }
            }, {
              key: CONSTANTS.TARGETING_KEYS.AD_ID,
              val: function (bidResponse) {
                return bidResponse.adId;
              }
            }, {
              key: CONSTANTS.TARGETING_KEYS.PRICE_BUCKET,
              val: function (bidResponse) {
                // change default here
                return bidResponse.pbHg;
              }
            }, {
              key: CONSTANTS.TARGETING_KEYS.SIZE,
              val: function (bidResponse) {
                return bidResponse.size;
              }
            }
          ]

        }
      };
      var expected = getDefaultExpected(bid);

      var response = getKeyValueTargetingPairs(bid.bidderCode, bid);
      assert.deepEqual(response, expected);
    });

    it('Custom bidCpmAdjustment for one bidder and inherit standard but doesn\'t use standard bidCpmAdjustment', function () {
      $$PREBID_GLOBAL$$.bidderSettings =
      {
        appnexus: {
          bidCpmAdjustment: function (bidCpm) {
            return bidCpm * 0.7;
          },
        },
        standard: {
          bidCpmAdjustment: function (bidCpm) {
            return 200;
          },
          adserverTargeting: [
            {
              key: CONSTANTS.TARGETING_KEYS.BIDDER,
              val: function (bidResponse) {
                return bidResponse.bidderCode;
              }
            }, {
              key: CONSTANTS.TARGETING_KEYS.AD_ID,
              val: function (bidResponse) {
                return bidResponse.adId;
              }
            }, {
              key: CONSTANTS.TARGETING_KEYS.PRICE_BUCKET,
              val: function (bidResponse) {
                // change default here
                return 10.00;
              }
            }
          ]

        }
      };
      var expected = getDefaultExpected(bid, [CONSTANTS.TARGETING_KEYS.BIDDER, CONSTANTS.TARGETING_KEYS.AD_ID]);
      expected[CONSTANTS.TARGETING_KEYS.PRICE_BUCKET] = 10.0;

      var response = getKeyValueTargetingPairs(bid.bidderCode, bid);
      assert.deepEqual(response, expected);
    });

    it('Standard bidCpmAdjustment changes the bid of any bidder', function () {
      const bid = Object.assign({},
        createBid(2),
        fixtures.getBidResponses()[5]
      );

      assert.equal(bid.cpm, 0.5);

      $$PREBID_GLOBAL$$.bidderSettings =
      {
        standard: {
          bidCpmAdjustment: function (bidCpm) {
            return bidCpm * 0.5;
          }
        }
      };

      adjustBids(bid)
      assert.equal(bid.cpm, 0.25);
    });

    it('Custom bidCpmAdjustment AND custom configuration for one bidder and inherit standard settings', function () {
      $$PREBID_GLOBAL$$.bidderSettings =
      {
        appnexus: {
          bidCpmAdjustment: function (bidCpm) {
            return bidCpm * 0.7;
          },
          adserverTargeting: [
            {
              key: CONSTANTS.TARGETING_KEYS.BIDDER,
              val: function (bidResponse) {
                return bidResponse.bidderCode;
              }
            }, {
              key: CONSTANTS.TARGETING_KEYS.AD_ID,
              val: function (bidResponse) {
                return bidResponse.adId;
              }
            }, {
              key: CONSTANTS.TARGETING_KEYS.PRICE_BUCKET,
              val: function (bidResponse) {
                // change default here
                return 15.00;
              }
            }
          ]
        },
        standard: {
          adserverTargeting: [
            {
              key: CONSTANTS.TARGETING_KEYS.BIDDER,
              val: function (bidResponse) {
                return bidResponse.bidderCode;
              }
            }, {
              key: CONSTANTS.TARGETING_KEYS.AD_ID,
              val: function (bidResponse) {
                return bidResponse.adId;
              }
            }, {
              key: CONSTANTS.TARGETING_KEYS.PRICE_BUCKET,
              val: function (bidResponse) {
                // change default here
                return 10.00;
              },
            },
            {
              key: CONSTANTS.TARGETING_KEYS.SIZE,
              val: function (bidResponse) {
                return bidResponse.size;
              }
            }
          ]

        }
      };
      var expected = getDefaultExpected(bid, [CONSTANTS.TARGETING_KEYS.BIDDER, CONSTANTS.TARGETING_KEYS.AD_ID, CONSTANTS.TARGETING_KEYS.SIZE]);
      expected[CONSTANTS.TARGETING_KEYS.PRICE_BUCKET] = 15.0;

      var response = getKeyValueTargetingPairs(bid.bidderCode, bid);
      assert.deepEqual(response, expected);
    });

    it('sendStandardTargeting=false, and inherit custom', function () {
      $$PREBID_GLOBAL$$.bidderSettings =
      {
        appnexus: {
          sendStandardTargeting: false,
          adserverTargeting: [
            {
              key: CONSTANTS.TARGETING_KEYS.BIDDER,
              val: function (bidResponse) {
                return bidResponse.bidderCode;
              }
            }, {
              key: CONSTANTS.TARGETING_KEYS.AD_ID,
              val: function (bidResponse) {
                return bidResponse.adId;
              }
            }, {
              key: CONSTANTS.TARGETING_KEYS.PRICE_BUCKET,
              val: function (bidResponse) {
                return bidResponse.pbHg;
              }
            }
          ]
        }
      };
      var expected = getDefaultExpected(bid);
      expected[CONSTANTS.TARGETING_KEYS.PRICE_BUCKET] = 5.57;

      var response = getKeyValueTargetingPairs(bid.bidderCode, bid);
      assert.deepEqual(response, expected);
      assert.equal(bid.sendStandardTargeting, false);
    });

    it('suppressEmptyKeys=true', function() {
      $$PREBID_GLOBAL$$.bidderSettings =
      {
        standard: {
          suppressEmptyKeys: true,
          adserverTargeting: [
            {
              key: 'aKeyWithAValue',
              val: 42
            },
            {
              key: 'aKeyWithAnEmptyValue',
              val: ''
            }
          ]
        }
      };

      var expected = {
        'aKeyWithAValue': 42
      };

      var response = getKeyValueTargetingPairs(bid.bidderCode, bid);
      assert.deepEqual(response, expected);
    });
  });

  describe('adjustBids', function () {
    it('should adjust bids if greater than zero and pass copy of bid object', function () {
      const bid = Object.assign({},
        createBid(2),
        fixtures.getBidResponses()[5]
      );

      assert.equal(bid.cpm, 0.5);

      $$PREBID_GLOBAL$$.bidderSettings =
      {
        brealtime: {
          bidCpmAdjustment: function (bidCpm, bidObj) {
            assert.deepEqual(bidObj, bid);
            if (bidObj.adUnitCode === 'negative') {
              return bidCpm * -0.5;
            }
            if (bidObj.adUnitCode === 'zero') {
              return 0;
            }
            return bidCpm * 0.5;
          },
        },
        standard: {
          adserverTargeting: [
          ]
        }
      };

      // negative
      bid.adUnitCode = 'negative';
      adjustBids(bid)
      assert.equal(bid.cpm, 0.5);

      // positive
      bid.adUnitCode = 'normal';
      adjustBids(bid)
      assert.equal(bid.cpm, 0.25);

      // zero
      bid.adUnitCode = 'zero';
      adjustBids(bid)
      assert.equal(bid.cpm, 0);

      // reset bidderSettings so we don't mess up further tests
      $$PREBID_GLOBAL$$.bidderSettings = {};
    });
  });

  describe('addBidResponse', function () {
    let createAuctionStub;
    let adUnits;
    let adUnitCodes;
    let spec;
    let auction;
    let ajaxStub;
    let bids = TEST_BIDS;
    let makeRequestsStub;

    before(function () {
      makeRequestsStub = sinon.stub(adapterManager, 'makeBidRequests');
    });

    after(function () {
      adapterManager.makeBidRequests.restore();
    });

    describe('when auction timeout is 3000', function () {
      before(function () {
        ajaxStub = sinon.stub(ajaxLib, 'ajaxBuilder').callsFake(mockAjaxBuilder);
        makeRequestsStub.returns(TEST_BID_REQS);
      });
      beforeEach(function () {
        adUnits = [{
          code: ADUNIT_CODE,
          bids: [
            {bidder: BIDDER_CODE, params: {placementId: 'id'}},
          ]
        }];
        adUnitCodes = [ADUNIT_CODE];
        auction = auctionModule.newAuction({adUnits, adUnitCodes, callback: function() {}, cbTimeout: 3000});
        createAuctionStub = sinon.stub(auctionModule, 'newAuction');
        createAuctionStub.returns(auction);

        spec = mockBidder(BIDDER_CODE, bids);
        registerBidder(spec);
      });

      afterEach(function () {
        auctionModule.newAuction.restore();
      });

      after(function () {
        ajaxStub.restore();
      });

      function checkPbDg(cpm, expected, msg) {
        return function() {
          bids[0].cpm = cpm;
          auction.callBids();

          let registeredBid = auction.getBidsReceived().pop();
          assert.equal(registeredBid.pbDg, expected, msg);
        };
      };

      it('should return proper price bucket increments for dense mode when cpm is in range 0-3',
        checkPbDg('1.99', '1.99', '0 - 3 hits at to 1 cent increment'));

      it('should return proper price bucket increments for dense mode when cpm is in range 3-8',
        checkPbDg('4.39', '4.35', '3 - 8 hits at 5 cent increment'));

      it('should return proper price bucket increments for dense mode when cpm is in range 8-20',
        checkPbDg('19.99', '19.50', '8 - 20 hits at 50 cent increment'));

      it('should return proper price bucket increments for dense mode when cpm is 20+',
        checkPbDg('73.07', '20.00', '20+ caps at 20.00'));

      it('should place dealIds in adserver targeting', function () {
        bids[0].dealId = 'test deal';
        auction.callBids();

        let registeredBid = auction.getBidsReceived().pop();
        assert.equal(registeredBid.adserverTargeting[CONSTANTS.TARGETING_KEYS.DEAL], 'test deal', 'dealId placed in adserverTargeting');
      });

      it('should pass through default adserverTargeting sent from adapter', function () {
        bids[0].adserverTargeting = {};
        bids[0].adserverTargeting.extra = 'stuff';
        auction.callBids();

        let registeredBid = auction.getBidsReceived().pop();
        assert.equal(registeredBid.adserverTargeting[CONSTANTS.TARGETING_KEYS.BIDDER], BIDDER_CODE);
        assert.equal(registeredBid.adserverTargeting.extra, 'stuff');
      });

      it('installs publisher-defined renderers on bids', function () {
        let renderer = {
          url: 'renderer.js',
          render: (bid) => bid
        };
        let bidRequests = [Object.assign({}, TEST_BID_REQS[0])];
        bidRequests[0].bids[0] = Object.assign({ renderer }, bidRequests[0].bids[0]);
        makeRequestsStub.returns(bidRequests);

        let bids1 = Object.assign({},
          bids[0],
          {
            bidderCode: BIDDER_CODE,
            mediaType: 'video-outstream',
          }
        );
        spec.interpretResponse.returns(bids1);
        auction.callBids();
        const addedBid = auction.getBidsReceived().pop();
        assert.equal(addedBid.renderer.url, 'renderer.js');
      });

      it('bid for a regular unit and a video unit', function() {
        let renderer = {
          url: 'renderer.js',
          render: (bid) => bid
        };

        // make sure that if the renderer is only on the second ad unit, prebid
        // still correctly uses it
        let bid = mockBid();
        let bidRequests = [mockBidRequest(bid)];

        bidRequests[0].bids[1] = Object.assign({
          renderer,
          bidId: utils.getUniqueIdentifierStr()
        }, bidRequests[0].bids[0]);
        bidRequests[0].bids[0].adUnitCode = ADUNIT_CODE1;

        makeRequestsStub.returns(bidRequests);

        // this should correspond with the second bid in the bidReq because of the ad unit code
        bid.mediaType = 'video-outstream';
        spec.interpretResponse.returns(bid);

        auction.callBids();

        const addedBid = find(auction.getBidsReceived(), bid => bid.adUnitCode == ADUNIT_CODE);
        assert.equal(addedBid.renderer.url, 'renderer.js');
      });
    });

    describe('when auction timeout is 20', function () {
      let eventsEmitSpy;

      before(function () {
        bids = [mockBid(), mockBid({ bidderCode: BIDDER_CODE1 })];
        let bidRequests = bids.map(bid => mockBidRequest(bid));

        makeRequestsStub.returns(bidRequests);
      });

      beforeEach(function () {
        adUnits = [{
          code: ADUNIT_CODE,
          bids: [
            {bidder: BIDDER_CODE, params: {placementId: 'id'}},
          ]
        }];
        adUnitCodes = [ADUNIT_CODE];

        eventsEmitSpy = sinon.spy(events, 'emit');
      });
      afterEach(function () {
        events.emit.restore();
      });

      it('should emit BID_TIMEOUT and AUCTION_END for timed out bids', function (done) {
        const spec1 = mockBidder(BIDDER_CODE, [bids[0]]);
        registerBidder(spec1);
        const spec2 = mockBidder(BIDDER_CODE1, [bids[1]]);
        registerBidder(spec2);

        function respondToRequest(requestIndex) {
          server.requests[requestIndex].respond(200, {}, 'response body');
        }
        function auctionCallback() {
          const bidTimeoutCall = eventsEmitSpy.withArgs(CONSTANTS.EVENTS.BID_TIMEOUT).getCalls()[0];
          const timedOutBids = bidTimeoutCall.args[1];
          assert.equal(timedOutBids.length, 1);
          assert.equal(timedOutBids[0].bidder, BIDDER_CODE1);

          const auctionEndCall = eventsEmitSpy.withArgs(CONSTANTS.EVENTS.AUCTION_END).getCalls()[0];
          const auctionProps = auctionEndCall.args[1];
          assert.equal(auctionProps.adUnits, adUnits);
          assert.equal(auctionProps.timeout, 20);
          assert.equal(auctionProps.auctionStatus, AUCTION_COMPLETED)
          done();
        }
        auction = auctionModule.newAuction({adUnits, adUnitCodes, callback: auctionCallback, cbTimeout: 20});

        auction.callBids();
        respondToRequest(0);
      });
      it('should NOT emit BID_TIMEOUT when all bidders responded in time', function (done) {
        const spec1 = mockBidder(BIDDER_CODE, [bids[0]]);
        registerBidder(spec1);
        const spec2 = mockBidder(BIDDER_CODE1, [bids[1]]);
        registerBidder(spec2);

        function respondToRequest(requestIndex) {
          server.requests[requestIndex].respond(200, {}, 'response body');
        }
        function auctionCallback() {
          assert.ok(eventsEmitSpy.withArgs(CONSTANTS.EVENTS.BID_TIMEOUT).notCalled, 'did not emit event BID_TIMEOUT');
          done();
        }
        auction = auctionModule.newAuction({adUnits, adUnitCodes, callback: auctionCallback, cbTimeout: 20});

        auction.callBids();
        respondToRequest(0);
        respondToRequest(1);
      });
      it('should NOT emit BID_TIMEOUT for bidders which responded in time but with an empty bid', function (done) {
        const spec1 = mockBidder(BIDDER_CODE, []);
        registerBidder(spec1);
        const spec2 = mockBidder(BIDDER_CODE1, []);
        registerBidder(spec2);

        function respondToRequest(requestIndex) {
          server.requests[requestIndex].respond(200, {}, 'response body');
        }
        function auctionCallback() {
          const bidTimeoutCall = eventsEmitSpy.withArgs(CONSTANTS.EVENTS.BID_TIMEOUT).getCalls()[0];
          const timedOutBids = bidTimeoutCall.args[1];
          assert.equal(timedOutBids.length, 1);
          assert.equal(timedOutBids[0].bidder, BIDDER_CODE1);
          done();
        }
        auction = auctionModule.newAuction({adUnits, adUnitCodes, callback: auctionCallback, cbTimeout: 20});

        auction.callBids();
        respondToRequest(0);
      });
    });
  });

  describe('addBidResponse', function () {
    let createAuctionStub;
    let adUnits;
    let adUnitCodes;
    let spec;
    let spec1;
    let auction;
    let ajaxStub;

    let bids = TEST_BIDS;
    let bids1 = [mockBid({ bidderCode: BIDDER_CODE1 })];

    before(function () {
      let bidRequests = [
        mockBidRequest(bids[0]),
        mockBidRequest(bids1[0], { adUnitCode: ADUNIT_CODE1 })
      ];
      let makeRequestsStub = sinon.stub(adapterManager, 'makeBidRequests');
      makeRequestsStub.returns(bidRequests);

      ajaxStub = sinon.stub(ajaxLib, 'ajaxBuilder').callsFake(mockAjaxBuilder);
    });

    after(function () {
      ajaxStub.restore();
      adapterManager.makeBidRequests.restore();
    });

    beforeEach(function () {
      adUnits = [{
        code: ADUNIT_CODE,
        bids: [
          {bidder: BIDDER_CODE, params: {placementId: 'id'}},
        ]
      }, {
        code: ADUNIT_CODE1,
        bids: [
          {bidder: BIDDER_CODE1, params: {placementId: 'id'}},
        ]
      }];
      adUnitCodes = adUnits.map(({ code }) => code);
      auction = auctionModule.newAuction({adUnits, adUnitCodes, callback: function() {}, cbTimeout: 3000});
      createAuctionStub = sinon.stub(auctionModule, 'newAuction');
      createAuctionStub.returns(auction);

      spec = mockBidder(BIDDER_CODE, bids);
      spec1 = mockBidder(BIDDER_CODE1, bids1);

      registerBidder(spec);
      registerBidder(spec1);
    });

    afterEach(function () {
      auctionModule.newAuction.restore();
    });

    it('should not alter bid requestID', function () {
      auction.callBids();

      const addedBid2 = auction.getBidsReceived().pop();
      assert.equal(addedBid2.requestId, bids1[0].requestId);
      const addedBid1 = auction.getBidsReceived().pop();
      assert.equal(addedBid1.requestId, bids[0].requestId);
    });

    it('should not add banner bids that have no width or height', function () {
      bids1[0].width = undefined;
      bids1[0].height = undefined;

      auction.callBids();

      let length = auction.getBidsReceived().length;
      const addedBid2 = auction.getBidsReceived().pop();
      assert.notEqual(addedBid2.adId, bids1[0].requestId);
      assert.equal(length, 1);
    });

    it('should run auction after video bids have been cached', function () {
      sinon.stub(store, 'store').callsArgWith(1, null, [{ uuid: 123 }]);
      sinon.stub(config, 'getConfig').withArgs('cache.url').returns('cache-url');

      const bidsCopy = [Object.assign({}, bids[0], { mediaType: 'video' })];
      const bids1Copy = [Object.assign({}, bids1[0], { mediaType: 'video' })];

      spec.interpretResponse.returns(bidsCopy);
      spec1.interpretResponse.returns(bids1Copy);

      auction.callBids();

      assert.equal(auction.getBidsReceived().length, 2);
      assert.equal(auction.getAuctionStatus(), 'completed');

      config.getConfig.restore();
      store.store.restore();
    });

    it('runs auction after video responses with multiple bid objects have been cached', function () {
      sinon.stub(store, 'store').callsArgWith(1, null, [{ uuid: 123 }]);
      sinon.stub(config, 'getConfig').withArgs('cache.url').returns('cache-url');

      const bidsCopy = [
        Object.assign({}, bids[0], { mediaType: 'video' }),
        Object.assign({}, bids[0], { mediaType: 'banner' }),
      ];
      const bids1Copy = [
        Object.assign({}, bids1[0], { mediaType: 'video' }),
        Object.assign({}, bids1[0], { mediaType: 'video' }),
      ];

      spec.interpretResponse.returns(bidsCopy);
      spec1.interpretResponse.returns(bids1Copy);

      auction.callBids();

      assert.equal(auction.getBidsReceived().length, 4);
      assert.equal(auction.getAuctionStatus(), 'completed');

      config.getConfig.restore();
      store.store.restore();
    });
  });

<<<<<<< HEAD
  describe('addBidRequests', function () {
    let createAuctionStub;
    let adUnits;
    let adUnitCodes;
    let spec;
    let spec1;
    let auction;
    let ajaxStub;

    let bids = TEST_BIDS;
    let bids1 = [mockBid({ bidderCode: BIDDER_CODE1 })];

    before(function () {
      let bidRequests = [
        mockBidRequest(bids[0]),
        mockBidRequest(bids1[0], { adUnitCode: ADUNIT_CODE1 })
      ];
      let makeRequestsStub = sinon.stub(adapterManager, 'makeBidRequests');
      makeRequestsStub.returns(bidRequests);

      ajaxStub = sinon.stub(ajaxLib, 'ajaxBuilder').callsFake(mockAjaxBuilder);
    });

    after(function () {
      ajaxStub.restore();
      adapterManager.makeBidRequests.restore();
    });

    beforeEach(function () {
      config.setConfig({
        debugging: {
          enabled: true,
          bidRequests: [{
            bidderCode: BIDDER_CODE,
            adUnitCode: ADUNIT_CODE,
            storedAuctionResponse: '11111'
          }]
        }
      });

      adUnits = [{
        code: ADUNIT_CODE,
        bids: [
          {bidder: BIDDER_CODE, params: {placementId: 'id'}},
        ]
      }, {
        code: ADUNIT_CODE1,
        bids: [
          {bidder: BIDDER_CODE1, params: {placementId: 'id'}},
        ]
      }];
      adUnitCodes = adUnits.map(({ code }) => code);
      auction = auctionModule.newAuction({adUnits, adUnitCodes, callback: function() {}, cbTimeout: 3000});
      createAuctionStub = sinon.stub(auctionModule, 'newAuction');
      createAuctionStub.returns(auction);

      spec = mockBidder(BIDDER_CODE, bids);
      spec1 = mockBidder(BIDDER_CODE1, bids1);

      registerBidder(spec);
      registerBidder(spec1);
    });

    afterEach(function () {
      auctionModule.newAuction.restore();
      config.resetConfig();
    });

    it('should override bidRequest properties when config debugging has a matching bidRequest defined', function () {
      auction.callBids();
      const auctionBidRequests = auction.getBidRequests();
      assert.equal(auctionBidRequests.length > 0, true);
      assert.equal(Array.isArray(auctionBidRequests[0].bids), true);

      const bid = find(auctionBidRequests[0].bids, bid => bid.adUnitCode === ADUNIT_CODE);
      assert.equal(typeof bid !== 'undefined', true);
      assert.equal(bid.hasOwnProperty('storedAuctionResponse'), true);
      assert.equal(bid.storedAuctionResponse, '11111');
=======
  describe('getMediaTypeGranularity', function () {
    it('video', function () {
      let bidReq = {
        'mediaTypes': { video: {id: '1'} }
      };

      // mediaType is video and video.context is undefined
      expect(getMediaTypeGranularity('video', bidReq, {
        banner: 'low',
        video: 'medium'
      })).to.equal('medium');

      expect(getMediaTypeGranularity('video', {}, {
        banner: 'low',
        video: 'medium'
      })).to.equal('medium');
      ``
      expect(getMediaTypeGranularity('video', undefined, {
        banner: 'low',
        video: 'medium'
      })).to.equal('medium');

      // also when mediaTypes.video is undefined
      bidReq = {
        'mediaTypes': { banner: {} }
      };
      expect(getMediaTypeGranularity('video', bidReq, {
        banner: 'low',
        video: 'medium'
      })).to.equal('medium');

      // also when mediaTypes is undefined
      expect(getMediaTypeGranularity('video', {}, {
        banner: 'low',
        video: 'medium'
      })).to.equal('medium');
    });

    it('video-outstream', function () {
      let bidReq = { 'mediaTypes': { video: { context: 'outstream' } } };

      expect(getMediaTypeGranularity('video', bidReq, {
        'banner': 'low', 'video': 'medium', 'video-outstream': 'high'
      })).to.equal('high');
    });

    it('video-instream', function () {
      let bidReq = { 'mediaTypes': { video: { context: 'instream' } } };

      expect(getMediaTypeGranularity('video', bidReq, {
        banner: 'low', video: 'medium', 'video-instream': 'high'
      })).to.equal('high');

      // fall back to video if video-instream not found
      expect(getMediaTypeGranularity('video', bidReq, {
        banner: 'low', video: 'medium'
      })).to.equal('medium');

      expect(getMediaTypeGranularity('video', {mediaTypes: {banner: {}}}, {
        banner: 'low', video: 'medium'
      })).to.equal('medium');
    });

    it('native', function () {
      expect(getMediaTypeGranularity('native', {mediaTypes: {native: {}}}, {
        banner: 'low', video: 'medium', native: 'high'
      })).to.equal('high');
>>>>>>> 4391d6c6
    });
  });

  describe('auctionCallbacks', function() {
    let bids = TEST_BIDS;
    let bidRequests;
    let doneSpy;
    let auction = {
      getBidRequests: () => bidRequests,
      getAuctionId: () => '1',
      addBidReceived: () => true,
      getTimeout: () => 1000
    }

    beforeEach(() => {
      doneSpy = sinon.spy();
      config.setConfig({
        cache: {
          url: 'https://prebid.adnxs.com/pbc/v1/cache'
        }
      })
    });

    afterEach(() => {
      doneSpy.resetHistory();
      config.resetConfig();
    });

    it('should call auction done after bid is added to auction for mediaType banner', function () {
      let ADUNIT_CODE2 = 'adUnitCode2';
      let BIDDER_CODE2 = 'sampleBidder2';

      let bids1 = [mockBid({ bidderCode: BIDDER_CODE1 })];
      let bids2 = [mockBid({ bidderCode: BIDDER_CODE2 })];
      bidRequests = [
        mockBidRequest(bids[0]),
        mockBidRequest(bids1[0], { adUnitCode: ADUNIT_CODE1 }),
        mockBidRequest(bids2[0], { adUnitCode: ADUNIT_CODE2 })
      ];
      let cbs = auctionCallbacks(doneSpy, auction);
      cbs.addBidResponse.call(bidRequests[0], ADUNIT_CODE, bids[0]);
      cbs.adapterDone.call(bidRequests[0]);
      cbs.addBidResponse.call(bidRequests[1], ADUNIT_CODE1, bids1[0]);
      cbs.adapterDone.call(bidRequests[1]);
      cbs.addBidResponse.call(bidRequests[2], ADUNIT_CODE2, bids2[0]);
      cbs.adapterDone.call(bidRequests[2]);
      assert.equal(doneSpy.callCount, 1);
    });

    it('should call auction done after prebid cache is complete for mediaType video', function() {
      bids[0].mediaType = 'video';
      let bids1 = [mockBid({ bidderCode: BIDDER_CODE1 })];

      let opts = {
        mediaType: {
          video: {
            context: 'instream',
            playerSize: [640, 480],
          },
        }
      };
      bidRequests = [
        mockBidRequest(bids[0], opts),
        mockBidRequest(bids1[0], { adUnitCode: ADUNIT_CODE1 }),
      ];

      let cbs = auctionCallbacks(doneSpy, auction);
      cbs.addBidResponse.call(bidRequests[0], ADUNIT_CODE, bids[0]);
      cbs.adapterDone.call(bidRequests[0]);
      cbs.addBidResponse.call(bidRequests[1], ADUNIT_CODE1, bids1[0]);
      cbs.adapterDone.call(bidRequests[1]);
      assert.equal(doneSpy.callCount, 0);
      const uuid = 'c488b101-af3e-4a99-b538-00423e5a3371';
      const responseBody = `{"responses":[{"uuid":"${uuid}"}]}`;
      server.requests[0].respond(200, { 'Content-Type': 'application/json' }, responseBody);
      assert.equal(doneSpy.callCount, 1);
    })
  });
});<|MERGE_RESOLUTION|>--- conflicted
+++ resolved
@@ -982,7 +982,6 @@
     });
   });
 
-<<<<<<< HEAD
   describe('addBidRequests', function () {
     let createAuctionStub;
     let adUnits;
@@ -1061,7 +1060,9 @@
       assert.equal(typeof bid !== 'undefined', true);
       assert.equal(bid.hasOwnProperty('storedAuctionResponse'), true);
       assert.equal(bid.storedAuctionResponse, '11111');
-=======
+    });
+  });
+
   describe('getMediaTypeGranularity', function () {
     it('video', function () {
       let bidReq = {
@@ -1129,7 +1130,6 @@
       expect(getMediaTypeGranularity('native', {mediaTypes: {native: {}}}, {
         banner: 'low', video: 'medium', native: 'high'
       })).to.equal('high');
->>>>>>> 4391d6c6
     });
   });
 
