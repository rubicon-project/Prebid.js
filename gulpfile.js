--- conflicted
+++ resolved
@@ -238,11 +238,7 @@
       ];
     }
 
-<<<<<<< HEAD
-    // run mock-server
-=======
     //run mock-server
->>>>>>> 9523787f
     const mockServer = spawn('node', ['./test/mock-server/index.js', '--port=' + mockServerPort]);
     mockServer.stdout.on('data', (data) => {
       console.log(`stdout: ${data}`);
@@ -330,11 +326,7 @@
   done();
 }
 
-<<<<<<< HEAD
-gulp.task('updatepath', function() {
-=======
 gulp.task('updatepath', function () {
->>>>>>> 9523787f
   return gulp.src(['build/dist/*.js'])
     .pipe(replace('https://ib.adnxs.com/ut/v3/prebid', 'http://' + host + ':' + mockServerPort + '/'))
     .pipe(gulp.dest('build/dist'));
