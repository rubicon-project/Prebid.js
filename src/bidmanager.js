import { uniques, flatten, adUnitsFilter, getBidderRequest } from './utils';
import { getPriceBucketString } from './cpmBucketManager';
import { NATIVE_KEYS, nativeBidIsValid } from './native';
import { getCacheUrl, store } from './videoCache';
import { Renderer } from 'src/Renderer';
import { config } from 'src/config';

var CONSTANTS = require('./constants.json');
var AUCTION_END = CONSTANTS.EVENTS.AUCTION_END;
var utils = require('./utils.js');
var events = require('./events');

var externalCallbacks = {byAdUnit: [], all: [], oneTime: null, timer: false};
<<<<<<< HEAD
var _granularity = CONSTANTS.GRANULARITY_OPTIONS.MEDIUM;
let _customPriceBucket;
let _granularityMultiplier = 1;
var defaultBidderSettingsMap = {};

exports.setCustomPriceBucket = function(customConfig) {
  _customPriceBucket = customConfig;
};

config.getConfig('currency', config => {
  const value = parseFloat(typeof config === 'object' && config.granularityMultiplier);
  if (value) {
    _granularityMultiplier = value;
  }
});

=======
var defaultBidderSettingsMap = {};

>>>>>>> cbec23a9
/**
 * Returns a list of bidders that we haven't received a response yet
 * @return {array} [description]
 */
exports.getTimedOutBidders = function () {
  return $$PREBID_GLOBAL$$._bidsRequested
    .map(getBidderCode)
    .filter(uniques)
    .filter(bidder => $$PREBID_GLOBAL$$._bidsReceived
      .map(getBidders)
      .filter(uniques)
      .indexOf(bidder) < 0);
};

function timestamp() { return new Date().getTime(); }

function getBidderCode(bidSet) {
  return bidSet.bidderCode;
}

function getBidders(bid) {
  return bid.bidder;
}

function bidsBackAdUnit(adUnitCode) {
  const requested = $$PREBID_GLOBAL$$._bidsRequested
    .map(request => request.bids
      .filter(bid => bid.placementCode === adUnitCode))
    .reduce(flatten, []).length;

  const received = $$PREBID_GLOBAL$$._bidsReceived.filter(bid => bid.adUnitCode === adUnitCode).length;
  return requested === received;
}

function bidsBackAll() {
  const requested = $$PREBID_GLOBAL$$._bidsRequested
    .map(request => request.bids)
    .reduce(flatten, [])
    .filter(adUnitsFilter.bind(this, $$PREBID_GLOBAL$$._adUnitCodes)).length;

  const received = $$PREBID_GLOBAL$$._bidsReceived
    .filter(adUnitsFilter.bind(this, $$PREBID_GLOBAL$$._adUnitCodes)).length;

  return requested === received;
}

exports.bidsBackAll = function () {
  return bidsBackAll();
};

/*
 *   This function should be called to by the bidder adapter to register a bid response
 */
exports.addBidResponse = function (adUnitCode, bid) {
  if (isValid()) {
    prepareBidForAuction();

    if (bid.mediaType === 'video') {
      tryAddVideoBid(bid);
    } else {
      doCallbacksIfNeeded();
      addBidToAuction(bid);
    }
  }

  // Actual method logic is above. Everything below is helper functions.

  // Validate the arguments sent to us by the adapter. If this returns false, the bid should be totally ignored.
  function isValid() {
    function errorMessage(msg) {
      return `Invalid bid from ${bid.bidderCode}. Ignoring bid: ${msg}`;
    }

    if (!bid) {
      utils.logError(`Some adapter tried to add an undefined bid for ${adUnitCode}.`);
      return false;
    }
    if (!adUnitCode) {
      utils.logError(errorMessage('No adUnitCode was supplied to addBidResponse.'));
      return false;
    }
    if (bid.mediaType === 'native' && !nativeBidIsValid(bid)) {
      utils.logError(errorMessage('Native bid missing some required properties.'));
      return false;
    }
    if (bid.mediaType === 'video' && !(bid.vastUrl || bid.vastPayload)) {
      utils.logError(errorMessage(`Video bid has no vastUrl or vastPayload property.`));
      return false;
    }
    if (bid.mediaType === 'banner' && !validBidSize(bid)) {
      utils.logError(errorMessage(`Banner bids require a width and height`));
      return false;
    }

    return true;
  }

  // check that the bid has a width and height set
  function validBidSize(bid) {
    if ((bid.width || bid.width === 0) && (bid.height || bid.height === 0)) {
      return true;
    }

    const adUnit = getBidderRequest(bid.bidderCode, adUnitCode);
    const sizes = adUnit && adUnit.bids && adUnit.bids[0] && adUnit.bids[0].sizes;
    const parsedSizes = utils.parseSizesInput(sizes);

    // if a banner impression has one valid size, we assign that size to any bid
    // response that does not explicitly set width or height
    if (parsedSizes.length === 1) {
      const [ width, height ] = parsedSizes[0].split('x');
      bid.width = width;
      bid.height = height;
      return true;
    }

    return false;
  }

  // Postprocess the bids so that all the universal properties exist, no matter which bidder they came from.
  // This should be called before addBidToAuction().
  function prepareBidForAuction() {
    const bidRequest = getBidderRequest(bid.bidderCode, adUnitCode);

    Object.assign(bid, {
      requestId: bidRequest.requestId,
      responseTimestamp: timestamp(),
      requestTimestamp: bidRequest.start,
      cpm: parseFloat(bid.cpm) || 0,
      bidder: bid.bidderCode,
      adUnitCode
    });

    bid.timeToRespond = bid.responseTimestamp - bid.requestTimestamp;

    // Let listeners know that now is the time to adjust the bid, if they want to.
    //
    // CAREFUL: Publishers rely on certain bid properties to be available (like cpm),
    // but others to not be set yet (like priceStrings). See #1372 and #1389.
    events.emit(CONSTANTS.EVENTS.BID_ADJUSTMENT, bid);

    // a publisher-defined renderer can be used to render bids
    const adUnitRenderer =
      bidRequest.bids && bidRequest.bids[0] && bidRequest.bids[0].renderer;

    if (adUnitRenderer) {
      bid.renderer = Renderer.install({ url: adUnitRenderer.url });
      bid.renderer.setRender(adUnitRenderer.render);
    }

<<<<<<< HEAD
    const priceStringsObj = getPriceBucketString(bid.cpm, _customPriceBucket, _granularityMultiplier);
=======
    const priceStringsObj = getPriceBucketString(bid.cpm, config.getConfig('customPriceBucket'));
>>>>>>> cbec23a9
    bid.pbLg = priceStringsObj.low;
    bid.pbMg = priceStringsObj.med;
    bid.pbHg = priceStringsObj.high;
    bid.pbAg = priceStringsObj.auto;
    bid.pbDg = priceStringsObj.dense;
    bid.pbCg = priceStringsObj.custom;

    // if there is any key value pairs to map do here
    var keyValues = {};
    if (bid.bidderCode && (bid.cpm > 0 || bid.dealId)) {
      keyValues = getKeyValueTargetingPairs(bid.bidderCode, bid);
    }

    bid.adserverTargeting = keyValues;
  }

  function doCallbacksIfNeeded() {
    if (bid.timeToRespond > $$PREBID_GLOBAL$$.cbTimeout + $$PREBID_GLOBAL$$.timeoutBuffer) {
      const timedOut = true;
      exports.executeCallback(timedOut);
    }
  }

  // Add a bid to the auction.
  function addBidToAuction() {
    events.emit(CONSTANTS.EVENTS.BID_RESPONSE, bid);

    $$PREBID_GLOBAL$$._bidsReceived.push(bid);

    if (bid.adUnitCode && bidsBackAdUnit(bid.adUnitCode)) {
      triggerAdUnitCallbacks(bid.adUnitCode);
    }

    if (bidsBackAll()) {
      exports.executeCallback();
    }
  }

  // Video bids may fail if the cache is down, or there's trouble on the network.
  function tryAddVideoBid(bid) {
    if (config.getConfig('usePrebidCache')) {
      store([bid], function(error, cacheIds) {
        if (error) {
          utils.logWarn(`Failed to save to the video cache: ${error}. Video bid must be discarded.`);
        } else {
          bid.videoCacheKey = cacheIds[0].uuid;
          if (!bid.vastUrl) {
            bid.vastUrl = getCacheUrl(bid.videoCacheKey);
          }
          addBidToAuction(bid);
        }
        doCallbacksIfNeeded();
      });
    } else {
      addBidToAuction(bid);
      doCallbacksIfNeeded();
    }
  }
};

function getKeyValueTargetingPairs(bidderCode, custBidObj) {
  var keyValues = {};
  var bidder_settings = $$PREBID_GLOBAL$$.bidderSettings;

  // 1) set the keys from "standard" setting or from prebid defaults
  if (custBidObj && bidder_settings) {
    // initialize default if not set
    const standardSettings = getStandardBidderSettings();
    setKeys(keyValues, standardSettings, custBidObj);
  }

  if (bidderCode && custBidObj && bidder_settings && bidder_settings[bidderCode] && bidder_settings[bidderCode][CONSTANTS.JSON_MAPPING.ADSERVER_TARGETING]) {
    // 2) set keys from specific bidder setting override if they exist
    setKeys(keyValues, bidder_settings[bidderCode], custBidObj);
    custBidObj.alwaysUseBid = bidder_settings[bidderCode].alwaysUseBid;
    custBidObj.sendStandardTargeting = bidder_settings[bidderCode].sendStandardTargeting;
  } else if (defaultBidderSettingsMap[bidderCode]) {
    // 2) set keys from standard setting. NOTE: this API doesn't seem to be in use by any Adapter
    setKeys(keyValues, defaultBidderSettingsMap[bidderCode], custBidObj);
    custBidObj.alwaysUseBid = defaultBidderSettingsMap[bidderCode].alwaysUseBid;
    custBidObj.sendStandardTargeting = defaultBidderSettingsMap[bidderCode].sendStandardTargeting;
  }

  // set native key value targeting
  if (custBidObj.native) {
    Object.keys(custBidObj.native).forEach(asset => {
      const key = NATIVE_KEYS[asset];
      const value = custBidObj.native[asset];
      if (key) { keyValues[key] = value; }
    });
  }

  return keyValues;
}

exports.getKeyValueTargetingPairs = function() {
  return getKeyValueTargetingPairs(...arguments);
};

function setKeys(keyValues, bidderSettings, custBidObj) {
  var targeting = bidderSettings[CONSTANTS.JSON_MAPPING.ADSERVER_TARGETING];
  custBidObj.size = custBidObj.getSize();

  utils._each(targeting, function (kvPair) {
    var key = kvPair.key;
    var value = kvPair.val;

    if (keyValues[key]) {
      utils.logWarn('The key: ' + key + ' is getting ovewritten');
    }

    if (utils.isFn(value)) {
      try {
        value = value(custBidObj);
      } catch (e) {
        utils.logError('bidmanager', 'ERROR', e);
      }
    }

    if (
      ((typeof bidderSettings.suppressEmptyKeys !== 'undefined' && bidderSettings.suppressEmptyKeys === true) ||
      key === 'hb_deal') && // hb_deal is suppressed automatically if not set
      (
        utils.isEmptyStr(value) ||
        value === null ||
        value === undefined
      )
    ) {
      utils.logInfo("suppressing empty key '" + key + "' from adserver targeting");
    } else {
      keyValues[key] = value;
    }
  });

  return keyValues;
}

<<<<<<< HEAD
exports.setPriceGranularity = function setPriceGranularity(granularity, granularityMultiplier) {
  var granularityOptions = CONSTANTS.GRANULARITY_OPTIONS;
  if (Object.keys(granularityOptions).filter(option => granularity === granularityOptions[option])) {
    _granularity = granularity;
  } else {
    utils.logWarn('Prebid Warning: setPriceGranularity was called with invalid setting, using' +
      ' `medium` as default.');
    _granularity = CONSTANTS.GRANULARITY_OPTIONS.MEDIUM;
  }

  if (typeof granularityMultiplier !== 'undefined') {
    _granularityMultiplier = granularityMultiplier;
  }
};

=======
>>>>>>> cbec23a9
exports.registerDefaultBidderSetting = function (bidderCode, defaultSetting) {
  defaultBidderSettingsMap[bidderCode] = defaultSetting;
};

exports.executeCallback = function (timedOut) {
  // if there's still a timeout running, clear it now
  if (!timedOut && externalCallbacks.timer) {
    clearTimeout(externalCallbacks.timer);
  }

  if (externalCallbacks.all.called !== true) {
    processCallbacks(externalCallbacks.all);
    externalCallbacks.all.called = true;

    if (timedOut) {
      const timedOutBidders = exports.getTimedOutBidders();

      if (timedOutBidders.length) {
        events.emit(CONSTANTS.EVENTS.BID_TIMEOUT, timedOutBidders);
      }
    }
  }

  // execute one time callback
  if (externalCallbacks.oneTime) {
    events.emit(AUCTION_END);
    try {
      processCallbacks([externalCallbacks.oneTime]);
    } catch (e) {
      utils.logError('Error executing bidsBackHandler', null, e);
    } finally {
      externalCallbacks.oneTime = null;
      externalCallbacks.timer = false;
      $$PREBID_GLOBAL$$.clearAuction();
    }
  }
};

exports.externalCallbackReset = function () {
  externalCallbacks.all.called = false;
};

function triggerAdUnitCallbacks(adUnitCode) {
  // todo : get bid responses and send in args
  var singleAdUnitCode = [adUnitCode];
  processCallbacks(externalCallbacks.byAdUnit, singleAdUnitCode);
}

function processCallbacks(callbackQueue, singleAdUnitCode) {
  if (utils.isArray(callbackQueue)) {
    callbackQueue.forEach(callback => {
      const adUnitCodes = singleAdUnitCode || $$PREBID_GLOBAL$$._adUnitCodes;
      const bids = [$$PREBID_GLOBAL$$._bidsReceived
        .filter(adUnitsFilter.bind(this, adUnitCodes))
        .reduce(groupByPlacement, {})];

      callback.apply($$PREBID_GLOBAL$$, bids);
    });
  }
}

/**
 * groupByPlacement is a reduce function that converts an array of Bid objects
 * to an object with placement codes as keys, with each key representing an object
 * with an array of `Bid` objects for that placement
 * @returns {*} as { [adUnitCode]: { bids: [Bid, Bid, Bid] } }
 */
function groupByPlacement(bidsByPlacement, bid) {
  if (!bidsByPlacement[bid.adUnitCode]) { bidsByPlacement[bid.adUnitCode] = { bids: [] }; }

  bidsByPlacement[bid.adUnitCode].bids.push(bid);

  return bidsByPlacement;
}

/**
 * Add a one time callback, that is discarded after it is called
 * @param {Function} callback
 * @param timer Timer to clear if callback is triggered before timer time's out
 */
exports.addOneTimeCallback = function (callback, timer) {
  externalCallbacks.oneTime = callback;
  externalCallbacks.timer = timer;
};

exports.addCallback = function (id, callback, cbEvent) {
  callback.id = id;
  if (CONSTANTS.CB.TYPE.ALL_BIDS_BACK === cbEvent) {
    externalCallbacks.all.push(callback);
  } else if (CONSTANTS.CB.TYPE.AD_UNIT_BIDS_BACK === cbEvent) {
    externalCallbacks.byAdUnit.push(callback);
  }
};

// register event for bid adjustment
events.on(CONSTANTS.EVENTS.BID_ADJUSTMENT, function (bid) {
  adjustBids(bid);
});

function adjustBids(bid) {
  var code = bid.bidderCode;
  var bidPriceAdjusted = bid.cpm;
  if (code && $$PREBID_GLOBAL$$.bidderSettings && $$PREBID_GLOBAL$$.bidderSettings[code]) {
    if (typeof $$PREBID_GLOBAL$$.bidderSettings[code].bidCpmAdjustment === 'function') {
      try {
        bidPriceAdjusted = $$PREBID_GLOBAL$$.bidderSettings[code].bidCpmAdjustment.call(null, bid.cpm, Object.assign({}, bid));
      } catch (e) {
        utils.logError('Error during bid adjustment', 'bidmanager.js', e);
      }
    }
  }

  if (bidPriceAdjusted >= 0) {
    bid.cpm = bidPriceAdjusted;
  }
}

exports.adjustBids = function() {
  return adjustBids(...arguments);
};

function getStandardBidderSettings() {
  let granularity = config.getConfig('priceGranularity');
  let bidder_settings = $$PREBID_GLOBAL$$.bidderSettings;
  if (!bidder_settings[CONSTANTS.JSON_MAPPING.BD_SETTING_STANDARD]) {
    bidder_settings[CONSTANTS.JSON_MAPPING.BD_SETTING_STANDARD] = {
      adserverTargeting: [
        {
          key: 'hb_bidder',
          val: function (bidResponse) {
            return bidResponse.bidderCode;
          }
        }, {
          key: 'hb_adid',
          val: function (bidResponse) {
            return bidResponse.adId;
          }
        }, {
          key: 'hb_pb',
          val: function (bidResponse) {
            if (granularity === CONSTANTS.GRANULARITY_OPTIONS.AUTO) {
              return bidResponse.pbAg;
            } else if (granularity === CONSTANTS.GRANULARITY_OPTIONS.DENSE) {
              return bidResponse.pbDg;
            } else if (granularity === CONSTANTS.GRANULARITY_OPTIONS.LOW) {
              return bidResponse.pbLg;
            } else if (granularity === CONSTANTS.GRANULARITY_OPTIONS.MEDIUM) {
              return bidResponse.pbMg;
            } else if (granularity === CONSTANTS.GRANULARITY_OPTIONS.HIGH) {
              return bidResponse.pbHg;
            } else if (granularity === CONSTANTS.GRANULARITY_OPTIONS.CUSTOM) {
              return bidResponse.pbCg;
            }
          }
        }, {
          key: 'hb_size',
          val: function (bidResponse) {
            return bidResponse.size;
          }
        }, {
          key: 'hb_deal',
          val: function (bidResponse) {
            return bidResponse.dealId;
          }
        }
      ]
    };
  }
  return bidder_settings[CONSTANTS.JSON_MAPPING.BD_SETTING_STANDARD];
}

function getStandardBidderAdServerTargeting() {
  return getStandardBidderSettings()[CONSTANTS.JSON_MAPPING.ADSERVER_TARGETING];
}

exports.getStandardBidderAdServerTargeting = getStandardBidderAdServerTargeting;<|MERGE_RESOLUTION|>--- conflicted
+++ resolved
@@ -11,27 +11,8 @@
 var events = require('./events');
 
 var externalCallbacks = {byAdUnit: [], all: [], oneTime: null, timer: false};
-<<<<<<< HEAD
-var _granularity = CONSTANTS.GRANULARITY_OPTIONS.MEDIUM;
-let _customPriceBucket;
-let _granularityMultiplier = 1;
 var defaultBidderSettingsMap = {};
 
-exports.setCustomPriceBucket = function(customConfig) {
-  _customPriceBucket = customConfig;
-};
-
-config.getConfig('currency', config => {
-  const value = parseFloat(typeof config === 'object' && config.granularityMultiplier);
-  if (value) {
-    _granularityMultiplier = value;
-  }
-});
-
-=======
-var defaultBidderSettingsMap = {};
-
->>>>>>> cbec23a9
 /**
  * Returns a list of bidders that we haven't received a response yet
  * @return {array} [description]
@@ -182,11 +163,7 @@
       bid.renderer.setRender(adUnitRenderer.render);
     }
 
-<<<<<<< HEAD
-    const priceStringsObj = getPriceBucketString(bid.cpm, _customPriceBucket, _granularityMultiplier);
-=======
     const priceStringsObj = getPriceBucketString(bid.cpm, config.getConfig('customPriceBucket'));
->>>>>>> cbec23a9
     bid.pbLg = priceStringsObj.low;
     bid.pbMg = priceStringsObj.med;
     bid.pbHg = priceStringsObj.high;
@@ -324,24 +301,6 @@
   return keyValues;
 }
 
-<<<<<<< HEAD
-exports.setPriceGranularity = function setPriceGranularity(granularity, granularityMultiplier) {
-  var granularityOptions = CONSTANTS.GRANULARITY_OPTIONS;
-  if (Object.keys(granularityOptions).filter(option => granularity === granularityOptions[option])) {
-    _granularity = granularity;
-  } else {
-    utils.logWarn('Prebid Warning: setPriceGranularity was called with invalid setting, using' +
-      ' `medium` as default.');
-    _granularity = CONSTANTS.GRANULARITY_OPTIONS.MEDIUM;
-  }
-
-  if (typeof granularityMultiplier !== 'undefined') {
-    _granularityMultiplier = granularityMultiplier;
-  }
-};
-
-=======
->>>>>>> cbec23a9
 exports.registerDefaultBidderSetting = function (bidderCode, defaultSetting) {
   defaultBidderSettingsMap[bidderCode] = defaultSetting;
 };
