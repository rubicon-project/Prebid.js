--- conflicted
+++ resolved
@@ -200,11 +200,7 @@
     if(ao && ao.length > 0){
       data.ancestor_origins = ao[ao.length-1];
     }
-<<<<<<< HEAD
-    
-=======
-
->>>>>>> 5e7ef8fe
+
     data.popped = window.opener!==null?1:0;
     data.framed = window.top===window?0:1;
 
