--- conflicted
+++ resolved
@@ -3,13 +3,8 @@
 import bidmanager from 'src/bidmanager';
 import * as utils from 'src/utils';
 import { ajax } from 'src/ajax';
-import { STATUS } from 'src/constants';
-<<<<<<< HEAD
-import { registerSync } from 'src/userSync.js';
+import { STATUS } from 'src/constants<<<import { registerSync } from 'src/userSync.js';
 import { persist } from 'src/cookie.js';
-=======
-import { queueSync, persist } from 'src/cookie';
->>>>>>> 472a8c7d
 
 const TYPE = 's2s';
 const cookiePersistMessage = `Your browser may be blocking 3rd party cookies. By clicking on this page you allow Prebid Server and other advertising partners to place cookies to help us advertise. You can opt out of their cookies <a href="https://www.appnexus.com/en/company/platform-privacy-policy#choices" target="_blank">here</a>.`;
