--- conflicted
+++ resolved
@@ -1,10 +1,7 @@
 import { config } from './config';
-<<<<<<< HEAD
+import clone from 'just-clone';
 import find from 'core-js/library/fn/array/find';
 import includes from 'core-js/library/fn/array/includes';
-=======
-import clone from 'just-clone';
->>>>>>> 1f115d08
 var CONSTANTS = require('./constants');
 
 var _loggingChecked = false;
