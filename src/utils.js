import { config } from './config';
var CONSTANTS = require('./constants');

var _loggingChecked = false;

var t_Arr = 'Array';
var t_Str = 'String';
var t_Fn = 'Function';
var t_Numb = 'Number';
var toString = Object.prototype.toString;
let infoLogger = null;
try {
  infoLogger = console.info.bind(window.console);
} catch (e) {
}

/*
 *   Substitutes into a string from a given map using the token
 *   Usage
 *   var str = 'text %%REPLACE%% this text with %%SOMETHING%%';
 *   var map = {};
 *   map['replace'] = 'it was subbed';
 *   map['something'] = 'something else';
 *   console.log(replaceTokenInString(str, map, '%%')); => "text it was subbed this text with something else"
 */
exports.replaceTokenInString = function (str, map, token) {
  this._each(map, function (value, key) {
    value = (value === undefined) ? '' : value;

    var keyString = token + key.toUpperCase() + token;
    var re = new RegExp(keyString, 'g');

    str = str.replace(re, value);
  });

  return str;
};

/* utility method to get incremental integer starting from 1 */
var getIncrementalInteger = (function () {
  var count = 0;
  return function () {
    count++;
    return count;
  };
})();

function _getUniqueIdentifierStr() {
  return getIncrementalInteger() + Math.random().toString(16).substr(2);
}

// generate a random string (to be used as a dynamic JSONP callback)
exports.getUniqueIdentifierStr = _getUniqueIdentifierStr;

/**
 * Returns a random v4 UUID of the form xxxxxxxx-xxxx-4xxx-yxxx-xxxxxxxxxxxx,
 * where each x is replaced with a random hexadecimal digit from 0 to f,
 * and y is replaced with a random hexadecimal digit from 8 to b.
 * https://gist.github.com/jed/982883 via node-uuid
 */
exports.generateUUID = function generateUUID(placeholder) {
  return placeholder
    ? (placeholder ^ Math.random() * 16 >> placeholder / 4).toString(16)
    : ([1e7] + -1e3 + -4e3 + -8e3 + -1e11).replace(/[018]/g, generateUUID);
};

exports.getBidIdParameter = function (key, paramsObj) {
  if (paramsObj && paramsObj[key]) {
    return paramsObj[key];
  }

  return '';
};

exports.tryAppendQueryString = function (existingUrl, key, value) {
  if (value) {
    return existingUrl += key + '=' + encodeURIComponent(value) + '&';
  }

  return existingUrl;
};

// parse a query string object passed in bid params
// bid params should be an object such as {key: "value", key1 : "value1"}
exports.parseQueryStringParameters = function (queryObj) {
  var result = '';
  for (var k in queryObj) {
    if (queryObj.hasOwnProperty(k)) { result += k + '=' + encodeURIComponent(queryObj[k]) + '&'; }
  }

  return result;
};

// transform an AdServer targeting bids into a query string to send to the adserver
exports.transformAdServerTargetingObj = function (targeting) {
  // we expect to receive targeting for a single slot at a time
  if (targeting && Object.getOwnPropertyNames(targeting).length > 0) {
    return getKeys(targeting)
      .map(key => `${key}=${encodeURIComponent(getValue(targeting, key))}`).join('&');
  } else {
    return '';
  }
};

/**
 * Parse a GPT-Style general size Array like `[[300, 250]]` or `"300x250,970x90"` into an array of sizes `["300x250"]` or '['300x250', '970x90']'
 * @param  {array[array|number]} sizeObj Input array or double array [300,250] or [[300,250], [728,90]]
 * @return {array[string]}  Array of strings like `["300x250"]` or `["300x250", "728x90"]`
 */
export function parseSizesInput(sizeObj) {
  var parsedSizes = [];

  // if a string for now we can assume it is a single size, like "300x250"
  if (typeof sizeObj === 'string') {
    // multiple sizes will be comma-separated
    var sizes = sizeObj.split(',');

    // regular expression to match strigns like 300x250
    // start of line, at least 1 number, an "x" , then at least 1 number, and the then end of the line
    var sizeRegex = /^(\d)+x(\d)+$/i;
    if (sizes) {
      for (var curSizePos in sizes) {
        if (hasOwn(sizes, curSizePos) && sizes[curSizePos].match(sizeRegex)) {
          parsedSizes.push(sizes[curSizePos]);
        }
      }
    }
  } else if (typeof sizeObj === 'object') {
    var sizeArrayLength = sizeObj.length;

    // don't process empty array
    if (sizeArrayLength > 0) {
      // if we are a 2 item array of 2 numbers, we must be a SingleSize array
      if (sizeArrayLength === 2 && typeof sizeObj[0] === 'number' && typeof sizeObj[1] === 'number') {
        parsedSizes.push(parseGPTSingleSizeArray(sizeObj));
      } else {
        // otherwise, we must be a MultiSize array
        for (var i = 0; i < sizeArrayLength; i++) {
          parsedSizes.push(parseGPTSingleSizeArray(sizeObj[i]));
        }
      }
    }
  }

  return parsedSizes;
};

// parse a GPT style sigle size array, (i.e [300,250])
// into an AppNexus style string, (i.e. 300x250)
export function parseGPTSingleSizeArray(singleSize) {
  // if we aren't exactly 2 items in this array, it is invalid
  if (exports.isArray(singleSize) && singleSize.length === 2 && (!isNaN(singleSize[0]) && !isNaN(singleSize[1]))) {
    return singleSize[0] + 'x' + singleSize[1];
  }
};

exports.getTopWindowLocation = function () {
  let location;
  try {
    location = window.top.location;
  } catch (e) {
    location = window.location;
  }

  return location;
};

exports.getTopWindowUrl = function () {
  let href;
  try {
    href = this.getTopWindowLocation().href;
  } catch (e) {
    href = '';
  }

  return href;
};

exports.logWarn = function (msg) {
  if (debugTurnedOn() && console.warn) {
    console.warn('WARNING: ' + msg);
  }
};

exports.logInfo = function (msg, args) {
  if (debugTurnedOn() && hasConsoleLogger()) {
    if (infoLogger) {
      if (!args || args.length === 0) {
        args = '';
      }

      infoLogger('INFO: ' + msg + ((args === '') ? '' : ' : params : '), args);
    }
  }
};

exports.logMessage = function (msg) {
  if (debugTurnedOn() && hasConsoleLogger()) {
    console.log('MESSAGE: ' + msg);
  }
};

function hasConsoleLogger() {
  return (window.console && window.console.log);
}

exports.hasConsoleLogger = hasConsoleLogger;

var errLogFn = (function (hasLogger) {
  if (!hasLogger) return '';
  return window.console.error ? 'error' : 'log';
}(hasConsoleLogger()));

var debugTurnedOn = function () {
  if (config.getConfig('debug') === false && _loggingChecked === false) {
    const debug = getParameterByName(CONSTANTS.DEBUG_MODE).toUpperCase() === 'TRUE';
    config.setConfig({ debug });
    _loggingChecked = true;
  }

  return !!config.getConfig('debug');
};

exports.debugTurnedOn = debugTurnedOn;

exports.logError = function (msg, code, exception) {
  var errCode = code || 'ERROR';
  if (debugTurnedOn() && hasConsoleLogger()) {
    console[errLogFn](console, errCode + ': ' + msg, exception || '');
  }
};

exports.createInvisibleIframe = function _createInvisibleIframe() {
  var f = document.createElement('iframe');
  f.id = _getUniqueIdentifierStr();
  f.height = 0;
  f.width = 0;
  f.border = '0px';
  f.hspace = '0';
  f.vspace = '0';
  f.marginWidth = '0';
  f.marginHeight = '0';
  f.style.border = '0';
  f.scrolling = 'no';
  f.frameBorder = '0';
  f.src = 'about:blank';
  f.style.display = 'none';
  return f;
};

/*
 *   Check if a given parameter name exists in query string
 *   and if it does return the value
 */
var getParameterByName = function (name) {
  var regexS = '[\\?&]' + name + '=([^&#]*)';
  var regex = new RegExp(regexS);
  var results = regex.exec(window.location.search);
  if (results === null) {
    return '';
  }

  return decodeURIComponent(results[1].replace(/\+/g, ' '));
};

exports.getParameterByName = getParameterByName;

/**
 * This function validates paramaters.
 * @param  {object[string]} paramObj          [description]
 * @param  {string[]} requiredParamsArr [description]
 * @return {bool}                   Bool if paramaters are valid
 */
exports.hasValidBidRequest = function (paramObj, requiredParamsArr, adapter) {
  var found = false;

  function findParam(value, key) {
    if (key === requiredParamsArr[i]) {
      found = true;
    }
  }

  for (var i = 0; i < requiredParamsArr.length; i++) {
    found = false;

    this._each(paramObj, findParam);

    if (!found) {
      this.logError('Params are missing for bid request. One of these required paramaters are missing: ' + requiredParamsArr, adapter);
      return false;
    }
  }

  return true;
};

// Handle addEventListener gracefully in older browsers
exports.addEventHandler = function (element, event, func) {
  if (element.addEventListener) {
    element.addEventListener(event, func, true);
  } else if (element.attachEvent) {
    element.attachEvent('on' + event, func);
  }
};
/**
 * Return if the object is of the
 * given type.
 * @param {*} object to test
 * @param {String} _t type string (e.g., Array)
 * @return {Boolean} if object is of type _t
 */
exports.isA = function (object, _t) {
  return toString.call(object) === '[object ' + _t + ']';
};

exports.isFn = function (object) {
  return this.isA(object, t_Fn);
};

exports.isStr = function (object) {
  return this.isA(object, t_Str);
};

exports.isArray = function (object) {
  return this.isA(object, t_Arr);
};

exports.isNumber = function(object) {
  return this.isA(object, t_Numb);
};

/**
 * Return if the object is "empty";
 * this includes falsey, no keys, or no items at indices
 * @param {*} object object to test
 * @return {Boolean} if object is empty
 */
exports.isEmpty = function (object) {
  if (!object) return true;
  if (this.isArray(object) || this.isStr(object)) {
    return !(object.length > 0);
  }

  for (var k in object) {
    if (hasOwnProperty.call(object, k)) return false;
  }

  return true;
};

/**
 * Return if string is empty, null, or undefined
 * @param str string to test
 * @returns {boolean} if string is empty
 */
exports.isEmptyStr = function(str) {
  return this.isStr(str) && (!str || str.length === 0);
};

/**
 * Iterate object with the function
 * falls back to es5 `forEach`
 * @param {Array|Object} object
 * @param {Function(value, key, object)} fn
 */
exports._each = function (object, fn) {
  if (this.isEmpty(object)) return;
  if (this.isFn(object.forEach)) return object.forEach(fn, this);

  var k = 0;
  var l = object.length;

  if (l > 0) {
    for (; k < l; k++) fn(object[k], k, object);
  } else {
    for (k in object) {
      if (hasOwnProperty.call(object, k)) fn.call(this, object[k], k);
    }
  }
};

exports.contains = function (a, obj) {
  if (this.isEmpty(a)) {
    return false;
  }

  if (this.isFn(a.indexOf)) {
    return a.indexOf(obj) !== -1;
  }

  var i = a.length;
  while (i--) {
    if (a[i] === obj) {
      return true;
    }
  }

  return false;
};

exports.indexOf = (function () {
  if (Array.prototype.indexOf) {
    return Array.prototype.indexOf;
  }

  // ie8 no longer supported
  // return polyfills.indexOf;
}());

/**
 * Map an array or object into another array
 * given a function
 * @param {Array|Object} object
 * @param {Function(value, key, object)} callback
 * @return {Array}
 */
exports._map = function (object, callback) {
  if (this.isEmpty(object)) return [];
  if (this.isFn(object.map)) return object.map(callback);
  var output = [];
  this._each(object, function (value, key) {
    output.push(callback(value, key, object));
  });

  return output;
};

var hasOwn = function (objectToCheck, propertyToCheckFor) {
  if (objectToCheck.hasOwnProperty) {
    return objectToCheck.hasOwnProperty(propertyToCheckFor);
  } else {
    return (typeof objectToCheck[propertyToCheckFor] !== 'undefined') && (objectToCheck.constructor.prototype[propertyToCheckFor] !== objectToCheck[propertyToCheckFor]);
  }
};

exports.insertElement = function(elm, doc, target) {
  doc = doc || document;
  let elToAppend;
  if (target) {
    elToAppend = doc.getElementsByTagName(target);
  } else {
    elToAppend = doc.getElementsByTagName('head');
  }
  try {
    elToAppend = elToAppend.length ? elToAppend : doc.getElementsByTagName('body');
    if (elToAppend.length) {
      elToAppend = elToAppend[0];
      elToAppend.insertBefore(elm, elToAppend.firstChild);
    }
  } catch (e) {}
};

exports.triggerPixel = function (url) {
  const img = new Image();
  img.src = url;
};

/**
 * Inserts empty iframe with the specified `url` for cookie sync
 * @param  {string} url URL to be requested
 * @param  {string} encodeUri boolean if URL should be encoded before inserted. Defaults to true
 */
exports.insertUserSyncIframe = function(url) {
  let iframeHtml = this.createTrackPixelIframeHtml(url, false);
  iframeHtml = iframeHtml.replace('<iframe', '<iframe sandbox="allow-scripts"');
  let div = document.createElement('div');
  div.innerHTML = iframeHtml;
  let iframe = div.firstChild;
  exports.insertElement(iframe);
};

/**
 * Creates a snippet of HTML that retrieves the specified `url`
 * @param  {string} url URL to be requested
 * @return {string}     HTML snippet that contains the img src = set to `url`
 */
exports.createTrackPixelHtml = function (url) {
  if (!url) {
    return '';
  }

  let escapedUrl = encodeURI(url);
  let img = '<div style="position:absolute;left:0px;top:0px;visibility:hidden;">';
  img += '<img src="' + escapedUrl + '"></div>';
  return img;
};

/**
 * Creates a snippet of Iframe HTML that retrieves the specified `url`
 * @param  {string} url plain URL to be requested
 * @param  {string} encodeUri boolean if URL should be encoded before inserted. Defaults to true
 * @return {string}     HTML snippet that contains the iframe src = set to `url`
 */
exports.createTrackPixelIframeHtml = function (url, encodeUri = true) {
  if (!url) {
    return '';
  }
  if (encodeUri) {
    url = encodeURI(url);
  }

  return `<iframe id="${exports.getUniqueIdentifierStr()}"
      frameborder="0"
      allowtransparency="true"
      marginheight="0" marginwidth="0"
      width="0" hspace="0" vspace="0" height="0"
      style="height:0p;width:0p;display:none;"
      scrolling="no"
      src="${url}">
    </iframe>`;
};

/**
 * Returns iframe document in a browser agnostic way
 * @param  {object} iframe reference
 * @return {object}        iframe `document` reference
 */
exports.getIframeDocument = function (iframe) {
  if (!iframe) {
    return;
  }

  let doc;
  try {
    if (iframe.contentWindow) {
      doc = iframe.contentWindow.document;
    } else if (iframe.contentDocument.document) {
      doc = iframe.contentDocument.document;
    } else {
      doc = iframe.contentDocument;
    }
  } catch (e) {
    this.logError('Cannot get iframe document', e);
  }

  return doc;
};

exports.getValueString = function(param, val, defaultValue) {
  if (val === undefined || val === null) {
    return defaultValue;
  }
  if (this.isStr(val)) {
    return val;
  }
  if (this.isNumber(val)) {
    return val.toString();
  }
  this.logWarn('Unsuported type for param: ' + param + ' required type: String');
};

export function uniques(value, index, arry) {
  return arry.indexOf(value) === index;
}

export function flatten(a, b) {
  return a.concat(b);
}

export function getBidRequest(id) {
  return $$PREBID_GLOBAL$$._bidsRequested.map(bidSet => bidSet.bids.find(bid => bid.bidId === id)).find(bid => bid);
}

export function getKeys(obj) {
  return Object.keys(obj);
}

export function getValue(obj, key) {
  return obj[key];
}

export function getBidderCodes(adUnits = $$PREBID_GLOBAL$$.adUnits) {
  // this could memoize adUnits
  return adUnits.map(unit => unit.bids.map(bid => bid.bidder)
    .reduce(flatten, [])).reduce(flatten).filter(uniques);
}

export function isGptPubadsDefined() {
  if (window.googletag && exports.isFn(window.googletag.pubads) && exports.isFn(window.googletag.pubads().getSlots)) {
    return true;
  }
}

export function getHighestCpm(previous, current) {
  if (previous.cpm === current.cpm) {
    return previous.timeToRespond > current.timeToRespond ? current : previous;
  }

  return previous.cpm < current.cpm ? current : previous;
}

/**
 * Fisher–Yates shuffle
 * http://stackoverflow.com/a/6274398
 * https://bost.ocks.org/mike/shuffle/
 * istanbul ignore next
 */
export function shuffle(array) {
  let counter = array.length;

  // while there are elements in the array
  while (counter > 0) {
    // pick a random index
    let index = Math.floor(Math.random() * counter);

    // decrease counter by 1
    counter--;

    // and swap the last element with it
    let temp = array[counter];
    array[counter] = array[index];
    array[index] = temp;
  }

  return array;
}

export function adUnitsFilter(filter, bid) {
  return filter.includes((bid && bid.placementCode) || (bid && bid.adUnitCode));
}

/**
 * Check if parent iframe of passed document supports content rendering via 'srcdoc' property
 * @param {HTMLDocument} doc document to check support of 'srcdoc'
 */
export function isSrcdocSupported(doc) {
  // Firefox is excluded due to https://bugzilla.mozilla.org/show_bug.cgi?id=1265961
  return doc.defaultView && doc.defaultView.frameElement &&
    'srcdoc' in doc.defaultView.frameElement && !/firefox/i.test(navigator.userAgent);
}

export function cloneJson(obj) {
  return JSON.parse(JSON.stringify(obj));
}

export function inIframe() {
  try {
    return window.self !== window.top;
  } catch (e) {
    return true;
  }
}

export function isSafariBrowser() {
  return /^((?!chrome|android).)*safari/i.test(navigator.userAgent);
}

export function replaceAuctionPrice(str, cpm) {
  if (!str) return;
  return str.replace(/\$\{AUCTION_PRICE\}/g, cpm);
}

export function getBidderRequestAllAdUnits(bidder) {
  return $$PREBID_GLOBAL$$._bidsRequested.find(request => request.bidderCode === bidder);
}

export function getBidderRequest(bidder, adUnitCode) {
  return $$PREBID_GLOBAL$$._bidsRequested.find(request => {
    return request.bids
      .filter(bid => bid.bidder === bidder && bid.placementCode === adUnitCode).length > 0;
  }) || { start: null, requestId: null };
}

<<<<<<< HEAD
export function cookiesAreEnabled() {
  if (window.navigator.cookieEnabled || !!document.cookie.length) {
    return true;
  }
  window.document.cookie = 'prebid.cookieTest';
  return window.document.cookie.indexOf('prebid.cookieTest') != -1;
=======
/**
 *
 * https://stackoverflow.com/a/34890276/428704
 * @export
 * @param {array} xs
 * @param {string} key
 * @returns {${key_value}: ${groupByArray}, key_value: {groupByArray}}
 */
export function groupBy(xs, key) {
  return xs.reduce(function(rv, x) {
    (rv[x[key]] = rv[x[key]] || []).push(x);
    return rv;
  }, {});
>>>>>>> 40107839
}<|MERGE_RESOLUTION|>--- conflicted
+++ resolved
@@ -661,14 +661,14 @@
   }) || { start: null, requestId: null };
 }
 
-<<<<<<< HEAD
 export function cookiesAreEnabled() {
   if (window.navigator.cookieEnabled || !!document.cookie.length) {
     return true;
   }
   window.document.cookie = 'prebid.cookieTest';
   return window.document.cookie.indexOf('prebid.cookieTest') != -1;
-=======
+}
+
 /**
  *
  * https://stackoverflow.com/a/34890276/428704
@@ -682,5 +682,4 @@
     (rv[x[key]] = rv[x[key]] || []).push(x);
     return rv;
   }, {});
->>>>>>> 40107839
 }