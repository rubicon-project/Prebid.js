--- conflicted
+++ resolved
@@ -631,14 +631,6 @@
   return JSON.parse(JSON.stringify(obj));
 }
 
-<<<<<<< HEAD
-export function roundFloat(num, dec) {
-  var d = 1;
-  for (var i = 0; i < dec; i++) {
-    d += "0";
-  }
-  return Math.round(num * d) / d;
-=======
 export function inIframe() {
   try {
     return window.self !== window.top;
@@ -654,5 +646,12 @@
 export function replaceAuctionPrice(str, cpm) {
   if(!str) return;
   return str.replace(/\$\{AUCTION_PRICE\}/g, cpm);
->>>>>>> d6fd1300
+}
+
+export function roundFloat(num, dec) {
+  var d = 1;
+  for (var i = 0; i < dec; i++) {
+    d += "0";
+  }
+  return Math.round(num * d) / d;
 }