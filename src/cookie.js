const cookie = exports;
import * as utils from 'utils';

<<<<<<< HEAD
=======
const queue = [];

function fireSyncs() {
  queue.forEach(obj => {
    utils.logMessage(`Invoking cookie sync for bidder: ${obj.bidder}`);
    if (obj.type === 'iframe') {
      utils.insertCookieSyncIframe(obj.url, false);
    } else {
      utils.insertPixel(obj.url);
    }
  });
  // empty queue.
  queue.length = 0;
}

/**
 * Add this bidder to the queue for sync
 * @param  {String} bidder bidder code
 * @param  {String} url    optional URL for invoking cookie sync if provided.
 */
cookie.queueSync = function ({bidder, url, type}) {
  queue.push({bidder, url, type});
};

/**
 * Fire cookie sync URLs previously queued
 * @param  {number} timeout time in ms to delay in sending
 */
cookie.syncCookies = function(timeout) {
  if (timeout) {
    setTimeout(fireSyncs, timeout);
  }
  else {
    fireSyncs();
  }
};

>>>>>>> 0799a640
cookie.persist = function(url, msgHtml) {
  if (!utils.isSafariBrowser()) {
    return;
  }
  linkOverride(url);
  displayFooter(msgHtml);
};

function linkOverride(url) {
  for (var i = 0; i < document.links.length; i++) {
    var link = document.links[i];
    link.href = url + encodeURIComponent(link.href);
  }
}

function displayFooter(msgHtml) {
  // https://developer.mozilla.org/en-US/docs/Web/API/Document/cookie#Example_3_Do_something_only_once
  if (document.cookie.replace(/(?:(?:^|.*;\s*)pbsCookiePersistFooter\s*\=\s*([^;]*).*$)|^.*$/, '$1') !== 'true') {
    document.body.appendChild(createFooter(msgHtml));
    document.cookie = 'pbsCookiePersistFooter=true; expires=Fri, 31 Dec 9999 23:59:59 GMT';
  }
}

function createFooter(msgHtml) {
  const footer = document.createElement('div');
  footer.style.background = '#D3D3D3';
  footer.style.color = '#555';
  footer.style.boxShadow = '0 -1px 2px rgba(0, 0, 0, 0.2)';
  footer.style.fontFamily = 'sans-serif';
  footer.style.lineHeight = '1.5';
  footer.style.position = 'fixed';
  footer.style.bottom = '0';
  footer.style.left = '0';
  footer.style.right = '0';
  footer.style.width = '100%';
  footer.style.padding = '1em 0';
  footer.style.zindex = '1000';

  const footerText = document.createElement('p');
  footerText.style.margin = '0 2em';
  footerText.innerHTML = msgHtml;
  footer.appendChild(footerText);

  return footer;
}<|MERGE_RESOLUTION|>--- conflicted
+++ resolved
@@ -1,46 +1,6 @@
 const cookie = exports;
 import * as utils from 'utils';
 
-<<<<<<< HEAD
-=======
-const queue = [];
-
-function fireSyncs() {
-  queue.forEach(obj => {
-    utils.logMessage(`Invoking cookie sync for bidder: ${obj.bidder}`);
-    if (obj.type === 'iframe') {
-      utils.insertCookieSyncIframe(obj.url, false);
-    } else {
-      utils.insertPixel(obj.url);
-    }
-  });
-  // empty queue.
-  queue.length = 0;
-}
-
-/**
- * Add this bidder to the queue for sync
- * @param  {String} bidder bidder code
- * @param  {String} url    optional URL for invoking cookie sync if provided.
- */
-cookie.queueSync = function ({bidder, url, type}) {
-  queue.push({bidder, url, type});
-};
-
-/**
- * Fire cookie sync URLs previously queued
- * @param  {number} timeout time in ms to delay in sending
- */
-cookie.syncCookies = function(timeout) {
-  if (timeout) {
-    setTimeout(fireSyncs, timeout);
-  }
-  else {
-    fireSyncs();
-  }
-};
-
->>>>>>> 0799a640
 cookie.persist = function(url, msgHtml) {
   if (!utils.isSafariBrowser()) {
     return;
