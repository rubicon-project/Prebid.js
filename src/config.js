--- conflicted
+++ resolved
@@ -142,16 +142,10 @@
         this._timoutBuffer = val;
       },
 
-<<<<<<< HEAD
     };
-=======
-  function hasGranularity(val) {
-    return find(Object.keys(GRANULARITY_OPTIONS), option => val === GRANULARITY_OPTIONS[option]);
-  }
->>>>>>> aa7178b5
 
     function hasGranularity(val) {
-      return Object.keys(GRANULARITY_OPTIONS).find(option => val === GRANULARITY_OPTIONS[option]);
+      return find(Object.keys(GRANULARITY_OPTIONS), option => val === GRANULARITY_OPTIONS[option]);
     }
 
     function validatePriceGranularity(val) {
