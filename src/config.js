/*
 * Module for getting and setting Prebid configuration.
 */

/**
 * @typedef {Object} MediaTypePriceGranularity
 *
 * @property {(string|Object)} [banner]
 * @property {(string|Object)} [native]
 * @property {(string|Object)} [video]
 * @property {(string|Object)} [video-instream]
 * @property {(string|Object)} [video-outstream]
 */

import { isValidPriceConfig } from './cpmBucketManager.js';
import find from 'core-js-pure/features/array/find.js';
import includes from 'core-js-pure/features/array/includes.js';
import Set from 'core-js-pure/features/set';
import { mergeDeep } from './utils.js';

const from = require('core-js-pure/features/array/from.js');
const utils = require('./utils.js');
const CONSTANTS = require('./constants.json');

const DEFAULT_DEBUG = utils.getParameterByName(CONSTANTS.DEBUG_MODE).toUpperCase() === 'TRUE';
const DEFAULT_BIDDER_TIMEOUT = 3000;
const DEFAULT_PUBLISHER_DOMAIN = window.location.origin;
const DEFAULT_ENABLE_SEND_ALL_BIDS = true;
const DEFAULT_DISABLE_AJAX_TIMEOUT = false;
const DEFAULT_BID_CACHE = false;
const DEFAULT_DEVICE_ACCESS = true;

const DEFAULT_TIMEOUTBUFFER = 400;

export const RANDOM = 'random';
const FIXED = 'fixed';

const VALID_ORDERS = {};
VALID_ORDERS[RANDOM] = true;
VALID_ORDERS[FIXED] = true;

const DEFAULT_BIDDER_SEQUENCE = RANDOM;

const GRANULARITY_OPTIONS = {
  LOW: 'low',
  MEDIUM: 'medium',
  HIGH: 'high',
  AUTO: 'auto',
  DENSE: 'dense',
  CUSTOM: 'custom'
};

const ALL_TOPICS = '*';

/**
 * @typedef {object} PrebidConfig
 *
 * @property {string} cache.url Set a url if we should use prebid-cache to store video bids before adding
 *   bids to the auction. **NOTE** This must be set if you want to use the dfpAdServerVideo module.
 */

export function newConfig() {
  let listeners = [];
  let defaults;
  let config;
  let bidderConfig;
  let currBidder = null;

  function resetConfig() {
    defaults = {};
    let newConfig = {
      // `debug` is equivalent to legacy `pbjs.logging` property
      _debug: DEFAULT_DEBUG,
      get debug() {
        return this._debug;
      },
      set debug(val) {
        this._debug = val;
      },

      // default timeout for all bids
      _bidderTimeout: DEFAULT_BIDDER_TIMEOUT,
      get bidderTimeout() {
        return this._bidderTimeout;
      },
      set bidderTimeout(val) {
        this._bidderTimeout = val;
      },

      // domain where prebid is running for cross domain iframe communication
      _publisherDomain: DEFAULT_PUBLISHER_DOMAIN,
      get publisherDomain() {
        return this._publisherDomain;
      },
      set publisherDomain(val) {
        this._publisherDomain = val;
      },

      // calls existing function which may be moved after deprecation
      _priceGranularity: GRANULARITY_OPTIONS.MEDIUM,
      set priceGranularity(val) {
        if (validatePriceGranularity(val)) {
          if (typeof val === 'string') {
            this._priceGranularity = (hasGranularity(val)) ? val : GRANULARITY_OPTIONS.MEDIUM;
          } else if (utils.isPlainObject(val)) {
            this._customPriceBucket = val;
            this._priceGranularity = GRANULARITY_OPTIONS.CUSTOM;
            utils.logMessage('Using custom price granularity');
          }
        }
      },
      get priceGranularity() {
        return this._priceGranularity;
      },

      _customPriceBucket: {},
      get customPriceBucket() {
        return this._customPriceBucket;
      },

      /**
       * mediaTypePriceGranularity
       * @type {MediaTypePriceGranularity}
       */
      _mediaTypePriceGranularity: {},

      get mediaTypePriceGranularity() {
        return this._mediaTypePriceGranularity;
      },
      set mediaTypePriceGranularity(val) {
        this._mediaTypePriceGranularity = Object.keys(val).reduce((aggregate, item) => {
          if (validatePriceGranularity(val[item])) {
            if (typeof val === 'string') {
              aggregate[item] = (hasGranularity(val[item])) ? val[item] : this._priceGranularity;
            } else if (utils.isPlainObject(val)) {
              aggregate[item] = val[item];
              utils.logMessage(`Using custom price granularity for ${item}`);
            }
          } else {
            utils.logWarn(`Invalid price granularity for media type: ${item}`);
          }
          return aggregate;
        }, {});
      },

      _sendAllBids: DEFAULT_ENABLE_SEND_ALL_BIDS,
      get enableSendAllBids() {
        return this._sendAllBids;
      },
      set enableSendAllBids(val) {
        this._sendAllBids = val;
      },

      _useBidCache: DEFAULT_BID_CACHE,
      get useBidCache() {
        return this._useBidCache;
      },
      set useBidCache(val) {
        this._useBidCache = val;
      },

      /**
       * deviceAccess set to false will disable setCookie, getCookie, hasLocalStorage
       * @type {boolean}
       */
      _deviceAccess: DEFAULT_DEVICE_ACCESS,
      get deviceAccess() {
        return this._deviceAccess;
      },
      set deviceAccess(val) {
        this._deviceAccess = val;
      },

      _bidderSequence: DEFAULT_BIDDER_SEQUENCE,
      get bidderSequence() {
        return this._bidderSequence;
      },
      set bidderSequence(val) {
        if (VALID_ORDERS[val]) {
          this._bidderSequence = val;
        } else {
          utils.logWarn(`Invalid order: ${val}. Bidder Sequence was not set.`);
        }
      },

      // timeout buffer to adjust for bidder CDN latency
      _timeoutBuffer: DEFAULT_TIMEOUTBUFFER,
      get timeoutBuffer() {
        return this._timeoutBuffer;
      },
      set timeoutBuffer(val) {
        this._timeoutBuffer = val;
      },

      _disableAjaxTimeout: DEFAULT_DISABLE_AJAX_TIMEOUT,
      get disableAjaxTimeout() {
        return this._disableAjaxTimeout;
      },
      set disableAjaxTimeout(val) {
        this._disableAjaxTimeout = val;
      },
<<<<<<< HEAD

      _site: undefined,
      get site() {
        return this._site;
      },
      set site(val) {
        this._site = val;
      }
=======
>>>>>>> 1c744a4b
    };

    if (config) {
      callSubscribers(
        Object.keys(config).reduce((memo, topic) => {
          if (config[topic] !== newConfig[topic]) {
            memo[topic] = newConfig[topic] || {};
          }
          return memo;
        },
        {})
      );
    }

    config = newConfig;
    bidderConfig = {};

    function hasGranularity(val) {
      return find(Object.keys(GRANULARITY_OPTIONS), option => val === GRANULARITY_OPTIONS[option]);
    }

    function validatePriceGranularity(val) {
      if (!val) {
        utils.logError('Prebid Error: no value passed to `setPriceGranularity()`');
        return false;
      }
      if (typeof val === 'string') {
        if (!hasGranularity(val)) {
          utils.logWarn('Prebid Warning: setPriceGranularity was called with invalid setting, using `medium` as default.');
        }
      } else if (utils.isPlainObject(val)) {
        if (!isValidPriceConfig(val)) {
          utils.logError('Invalid custom price value passed to `setPriceGranularity()`');
          return false;
        }
      }
      return true;
    }
  }

  /**
   * Returns base config with bidder overrides (if there is currently a bidder)
   * @private
   */
  function _getConfig() {
    if (currBidder && bidderConfig && utils.isPlainObject(bidderConfig[currBidder])) {
      let currBidderConfig = bidderConfig[currBidder];
      const configTopicSet = new Set(Object.keys(config).concat(Object.keys(currBidderConfig)));

      return from(configTopicSet).reduce((memo, topic) => {
        if (typeof currBidderConfig[topic] === 'undefined') {
          memo[topic] = config[topic];
        } else if (typeof config[topic] === 'undefined') {
          memo[topic] = currBidderConfig[topic];
        } else {
          if (utils.isPlainObject(currBidderConfig[topic])) {
            memo[topic] = mergeDeep({}, config[topic], currBidderConfig[topic]);
          } else {
            memo[topic] = currBidderConfig[topic];
          }
        }
        return memo;
      }, {});
    }
    return Object.assign({}, config);
  }

  /*
   * Returns configuration object if called without parameters,
   * or single configuration property if given a string matching a configuration
   * property name.  Allows deep access e.g. getConfig('currency.adServerCurrency')
   *
   * If called with callback parameter, or a string and a callback parameter,
   * subscribes to configuration updates. See `subscribe` function for usage.
   */
  function getConfig(...args) {
    if (args.length <= 1 && typeof args[0] !== 'function') {
      const option = args[0];
      return option ? utils.deepAccess(_getConfig(), option) : _getConfig();
    }

    return subscribe(...args);
  }

  /**
   * Internal API for modules (such as prebid-server) that might need access to all bidder config
   */
  function getBidderConfig() {
    return bidderConfig;
  }

  /*
   * Sets configuration given an object containing key-value pairs and calls
   * listeners that were added by the `subscribe` function
   */
  function setConfig(options) {
    if (!utils.isPlainObject(options)) {
      utils.logError('setConfig options must be an object');
      return;
    }

    let topics = Object.keys(options);
    let topicalConfig = {};

    topics.forEach(topic => {
      let option = options[topic];

      if (utils.isPlainObject(defaults[topic]) && utils.isPlainObject(option)) {
        option = Object.assign({}, defaults[topic], option);
      }

      topicalConfig[topic] = config[topic] = option;
    });

    callSubscribers(topicalConfig);
  }

  /**
   * Sets configuration defaults which setConfig values can be applied on top of
   * @param {object} options
   */
  function setDefaults(options) {
    if (!utils.isPlainObject(defaults)) {
      utils.logError('defaults must be an object');
      return;
    }

    Object.assign(defaults, options);
    // Add default values to config as well
    Object.assign(config, options);
  }

  /*
   * Adds a function to a set of listeners that are invoked whenever `setConfig`
   * is called. The subscribed function will be passed the options object that
   * was used in the `setConfig` call. Topics can be subscribed to to only get
   * updates when specific properties are updated by passing a topic string as
   * the first parameter.
   *
   * Returns an `unsubscribe` function for removing the subscriber from the
   * set of listeners
   *
   * Example use:
   * // subscribe to all configuration changes
   * subscribe((config) => console.log('config set:', config));
   *
   * // subscribe to only 'logging' changes
   * subscribe('logging', (config) => console.log('logging set:', config));
   *
   * // unsubscribe
   * const unsubscribe = subscribe(...);
   * unsubscribe(); // no longer listening
   */
  function subscribe(topic, listener) {
    let callback = listener;

    if (typeof topic !== 'string') {
      // first param should be callback function in this case,
      // meaning it gets called for any config change
      callback = topic;
      topic = ALL_TOPICS;
    }

    if (typeof callback !== 'function') {
      utils.logError('listener must be a function');
      return;
    }

    const nl = { topic, callback };
    listeners.push(nl);

    // save and call this function to remove the listener
    return function unsubscribe() {
      listeners.splice(listeners.indexOf(nl), 1);
    };
  }

  /*
   * Calls listeners that were added by the `subscribe` function
   */
  function callSubscribers(options) {
    const TOPICS = Object.keys(options);

    // call subscribers of a specific topic, passing only that configuration
    listeners
      .filter(listener => includes(TOPICS, listener.topic))
      .forEach(listener => {
        listener.callback({ [listener.topic]: options[listener.topic] });
      });

    // call subscribers that didn't give a topic, passing everything that was set
    listeners
      .filter(listener => listener.topic === ALL_TOPICS)
      .forEach(listener => listener.callback(options));
  }

  function setBidderConfig(config) {
    try {
      check(config);
      config.bidders.forEach(bidder => {
        if (!bidderConfig[bidder]) {
          bidderConfig[bidder] = {};
        }
        Object.keys(config.config).forEach(topic => {
          let option = config.config[topic];
          if (utils.isPlainObject(option)) {
            bidderConfig[bidder][topic] = Object.assign({}, bidderConfig[bidder][topic] || {}, option);
          } else {
            bidderConfig[bidder][topic] = option;
          }
        });
      });
    } catch (e) {
      utils.logError(e);
    }
    function check(obj) {
      if (!utils.isPlainObject(obj)) {
        throw 'setBidderConfig bidder options must be an object';
      }
      if (!(Array.isArray(obj.bidders) && obj.bidders.length)) {
        throw 'setBidderConfig bidder options must contain a bidders list with at least 1 bidder';
      }
      if (!utils.isPlainObject(obj.config)) {
        throw 'setBidderConfig bidder options must contain a config object';
      }
    }
  }

  /**
   * Internal functions for core to execute some synchronous code while having an active bidder set.
   */
  function runWithBidder(bidder, fn) {
    currBidder = bidder;
    try {
      return fn();
    } finally {
      currBidder = null;
    }
  }
  function callbackWithBidder(bidder) {
    return function(cb) {
      return function(...args) {
        if (typeof cb === 'function') {
          return runWithBidder(bidder, utils.bind.call(cb, this, ...args))
        } else {
          utils.logWarn('config.callbackWithBidder callback is not a function');
        }
      }
    }
  }

  function getCurrentBidder() {
    return currBidder;
  }

  resetConfig();

  return {
    getCurrentBidder,
    getConfig,
    setConfig,
    setDefaults,
    resetConfig,
    runWithBidder,
    callbackWithBidder,
    setBidderConfig,
    getBidderConfig
  };
}

export const config = newConfig();<|MERGE_RESOLUTION|>--- conflicted
+++ resolved
@@ -199,7 +199,6 @@
       set disableAjaxTimeout(val) {
         this._disableAjaxTimeout = val;
       },
-<<<<<<< HEAD
 
       _site: undefined,
       get site() {
@@ -208,8 +207,6 @@
       set site(val) {
         this._site = val;
       }
-=======
->>>>>>> 1c744a4b
     };
 
     if (config) {
