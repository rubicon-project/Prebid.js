/** @module $$PREBID_GLOBAL$$ */

import { getGlobal } from './prebidGlobal';
import { flatten, uniques, isGptPubadsDefined, adUnitsFilter } from './utils';
import { videoAdUnit, hasNonVideoBidder } from './video';
import { nativeAdUnit, nativeBidder, hasNonNativeBidder } from './native';
import './polyfill';
import { parse as parseURL, format as formatURL } from './url';
import { isValidePriceConfig } from './cpmBucketManager';
import { listenMessagesFromCreative } from './secureCreatives';
import { syncUsers, overrideSync } from 'src/userSync.js';
import { loadScript } from './adloader';
import { setAjaxTimeout } from './ajax';

var $$PREBID_GLOBAL$$ = getGlobal();
var CONSTANTS = require('./constants.json');
var utils = require('./utils.js');
var bidmanager = require('./bidmanager.js');
var adaptermanager = require('./adaptermanager');
var bidfactory = require('./bidfactory');
var events = require('./events');
var adserver = require('./adserver.js');
var targeting = require('./targeting.js');

/* private variables */

var objectType_function = 'function';
var objectType_undefined = 'undefined';
var objectType_object = 'object';
var BID_WON = CONSTANTS.EVENTS.BID_WON;
var SET_TARGETING = CONSTANTS.EVENTS.SET_TARGETING;

var auctionRunning = false;
var bidRequestQueue = [];

var eventValidators = {
  bidWon: checkDefinedPlacement
};

/* Public vars */

$$PREBID_GLOBAL$$._bidsRequested = [];
$$PREBID_GLOBAL$$._bidsReceived = [];
// _adUnitCodes stores the current filter to use for adUnits as an array of adUnitCodes
$$PREBID_GLOBAL$$._adUnitCodes = [];
$$PREBID_GLOBAL$$._winningBids = [];
$$PREBID_GLOBAL$$._adsReceived = [];
$$PREBID_GLOBAL$$._sendAllBids = false;

$$PREBID_GLOBAL$$.bidderSettings = $$PREBID_GLOBAL$$.bidderSettings || {};

// default timeout for all bids
$$PREBID_GLOBAL$$.bidderTimeout = $$PREBID_GLOBAL$$.bidderTimeout || 3000;

// current timeout set in `requestBids` or to default `bidderTimeout`
$$PREBID_GLOBAL$$.cbTimeout = $$PREBID_GLOBAL$$.cbTimeout || 200;

// timeout buffer to adjust for bidder CDN latency
$$PREBID_GLOBAL$$.timeoutBuffer = 200;

$$PREBID_GLOBAL$$.logging = $$PREBID_GLOBAL$$.logging || false;

// domain where prebid is running for cross domain iframe communication
$$PREBID_GLOBAL$$.publisherDomain = $$PREBID_GLOBAL$$.publisherDomain || window.location.origin;

// let the world know we are loaded
$$PREBID_GLOBAL$$.libLoaded = true;

// version auto generated from build
$$PREBID_GLOBAL$$.version = 'v$prebid.version$';
utils.logInfo('Prebid.js v$prebid.version$ loaded');

// create adUnit array
$$PREBID_GLOBAL$$.adUnits = $$PREBID_GLOBAL$$.adUnits || [];

<<<<<<< HEAD
// Set the default userSync object if it was not set by the publisher
$$PREBID_GLOBAL$$.userSync = $$PREBID_GLOBAL$$.userSync || {};
// Delay to request cookie sync to stay out of critical path
$$PREBID_GLOBAL$$.userSync.syncDelay = $$PREBID_GLOBAL$$.userSync.syncDelay || 3000;

/**
 * This queue lets users load Prebid asynchronously, but run functions the same way regardless of whether it gets loaded
 * before or after their script executes. For example, given the code:
 *
 * <script src="url/to/Prebid.js" async></script>
 * <script>
 *   var pbjs = pbjs || {};
 *   pbjs.cmd = pbjs.cmd || [];
 *   pbjs.cmd.push(functionToExecuteOncePrebidLoads);
 * </script>
 *
 * If the page's script runs before prebid loads, then their function gets added to the queue, and executed
 * by prebid once it's done loading. If it runs after prebid loads, then this monkey-patch causes their
 * function to execute immediately.
 *
 * @param  {function} cmd A function which takes no arguments. This is guaranteed to run exactly once, and only after
 *                        the Prebid script has been fully loaded.
 * @alias module:$$PREBID_GLOBAL$$.cmd.push
 */
$$PREBID_GLOBAL$$.cmd.push = function(cmd) {
  if (typeof cmd === objectType_function) {
    try {
      cmd.call();
    } catch (e) {
      utils.logError('Error processing command :' + e.message);
    }
  } else {
    utils.logError('Commands written into $$PREBID_GLOBAL$$.cmd.push must be wrapped in a function');
  }
};

$$PREBID_GLOBAL$$.que.push = $$PREBID_GLOBAL$$.cmd.push;

function processQueue(queue) {
  queue.forEach(function(cmd) {
    if (typeof cmd.called === objectType_undefined) {
      try {
        cmd.call();
        cmd.called = true;
      }
      catch (e) {
        utils.logError('Error processing command :', 'prebid.js', e);
      }
    }
  });
}
=======
// delay to request cookie sync to stay out of critical path
$$PREBID_GLOBAL$$.cookieSyncDelay = $$PREBID_GLOBAL$$.cookieSyncDelay || 100;
>>>>>>> b54004d2

function checkDefinedPlacement(id) {
  var placementCodes = $$PREBID_GLOBAL$$._bidsRequested.map(bidSet => bidSet.bids.map(bid => bid.placementCode))
    .reduce(flatten)
    .filter(uniques);

  if (!utils.contains(placementCodes, id)) {
    utils.logError('The "' + id + '" placement is not defined.');
    return;
  }

  return true;
}

/**
 * When a request for bids is made any stale bids remaining will be cleared for
 * a placement included in the outgoing bid request.
 */
function clearPlacements() {
  $$PREBID_GLOBAL$$._bidsRequested = [];

  // leave bids received for ad slots not in this bid request
  $$PREBID_GLOBAL$$._bidsReceived = $$PREBID_GLOBAL$$._bidsReceived
    .filter(bid => !$$PREBID_GLOBAL$$._adUnitCodes.includes(bid.adUnitCode));
}

function setRenderSize(doc, width, height) {
  if (doc.defaultView && doc.defaultView.frameElement) {
    doc.defaultView.frameElement.width = width;
    doc.defaultView.frameElement.height = height;
  }
}

/// ///////////////////////////////
//                              //
//    Start Public APIs         //
//                              //
/// ///////////////////////////////

/**
 * This function returns the query string targeting parameters available at this moment for a given ad unit. Note that some bidder's response may not have been received if you call this function too quickly after the requests are sent.
 * @param  {string} [adunitCode] adUnitCode to get the bid responses for
 * @alias module:$$PREBID_GLOBAL$$.getAdserverTargetingForAdUnitCodeStr
 * @return {array}  returnObj return bids array
 */
$$PREBID_GLOBAL$$.getAdserverTargetingForAdUnitCodeStr = function (adunitCode) {
  utils.logInfo('Invoking $$PREBID_GLOBAL$$.getAdserverTargetingForAdUnitCodeStr', arguments);

  // call to retrieve bids array
  if (adunitCode) {
    var res = $$PREBID_GLOBAL$$.getAdserverTargetingForAdUnitCode(adunitCode);
    return utils.transformAdServerTargetingObj(res);
  } else {
    utils.logMessage('Need to call getAdserverTargetingForAdUnitCodeStr with adunitCode');
  }
};

/**
 * This function returns the query string targeting parameters available at this moment for a given ad unit. Note that some bidder's response may not have been received if you call this function too quickly after the requests are sent.
 * @param adUnitCode {string} adUnitCode to get the bid responses for
 * @returns {object}  returnObj return bids
 */
$$PREBID_GLOBAL$$.getAdserverTargetingForAdUnitCode = function(adUnitCode) {
  return $$PREBID_GLOBAL$$.getAdserverTargeting(adUnitCode)[adUnitCode];
};

/**
 * returns all ad server targeting for all ad units
 * @return {object} Map of adUnitCodes and targeting values []
 * @alias module:$$PREBID_GLOBAL$$.getAdserverTargeting
 */

$$PREBID_GLOBAL$$.getAdserverTargeting = function (adUnitCode) {
  utils.logInfo('Invoking $$PREBID_GLOBAL$$.getAdserverTargeting', arguments);
  return targeting.getAllTargeting(adUnitCode)
    .map(targeting => {
      return {
        [Object.keys(targeting)[0]]: targeting[Object.keys(targeting)[0]]
          .map(target => {
            return {
              [Object.keys(target)[0]]: target[Object.keys(target)[0]].join(', ')
            };
          }).reduce((p, c) => Object.assign(c, p), {})
      };
    })
    .reduce(function (accumulator, targeting) {
      var key = Object.keys(targeting)[0];
      accumulator[key] = Object.assign({}, accumulator[key], targeting[key]);
      return accumulator;
    }, {});
};

/**
 * This function returns the bid responses at the given moment.
 * @alias module:$$PREBID_GLOBAL$$.getBidResponses
 * @return {object}            map | object that contains the bidResponses
 */

$$PREBID_GLOBAL$$.getBidResponses = function () {
  utils.logInfo('Invoking $$PREBID_GLOBAL$$.getBidResponses', arguments);
  const responses = $$PREBID_GLOBAL$$._bidsReceived
    .filter(adUnitsFilter.bind(this, $$PREBID_GLOBAL$$._adUnitCodes));

  // find the last requested id to get responses for most recent auction only
  const currentRequestId = responses && responses.length && responses[responses.length - 1].requestId;

  return responses.map(bid => bid.adUnitCode)
    .filter(uniques).map(adUnitCode => responses
      .filter(bid => bid.requestId === currentRequestId && bid.adUnitCode === adUnitCode))
    .filter(bids => bids && bids[0] && bids[0].adUnitCode)
    .map(bids => {
      return {
        [bids[0].adUnitCode]: { bids: bids }
      };
    })
    .reduce((a, b) => Object.assign(a, b), {});
};

/**
 * Returns bidResponses for the specified adUnitCode
 * @param  {String} adUnitCode adUnitCode
 * @alias module:$$PREBID_GLOBAL$$.getBidResponsesForAdUnitCode
 * @return {Object}            bidResponse object
 */

$$PREBID_GLOBAL$$.getBidResponsesForAdUnitCode = function (adUnitCode) {
  const bids = $$PREBID_GLOBAL$$._bidsReceived.filter(bid => bid.adUnitCode === adUnitCode);
  return {
    bids: bids
  };
};

/**
 * Set query string targeting on one or more GPT ad units.
 * @param {(string|string[])} adUnit a single `adUnit.code` or multiple.
 * @alias module:$$PREBID_GLOBAL$$.setTargetingForGPTAsync
 */
$$PREBID_GLOBAL$$.setTargetingForGPTAsync = function (adUnit) {
  utils.logInfo('Invoking $$PREBID_GLOBAL$$.setTargetingForGPTAsync', arguments);
  if (!isGptPubadsDefined()) {
    utils.logError('window.googletag is not defined on the page');
    return;
  }

  // get our ad unit codes
  var targetingSet = targeting.getAllTargeting(adUnit);

  // first reset any old targeting
  targeting.resetPresetTargeting(adUnit);

  // now set new targeting keys
  targeting.setTargeting(targetingSet);


  // emit event
  events.emit(SET_TARGETING);
};

$$PREBID_GLOBAL$$.setTargetingForAst = function() {
  utils.logInfo('Invoking $$PREBID_GLOBAL$$.setTargetingForAn', arguments);
  if (!targeting.isApntagDefined()) {
    utils.logError('window.apntag is not defined on the page');
    return;
  }

  targeting.setTargetingForAst();

  // emit event
  events.emit(SET_TARGETING);
};

/**
 * Returns a bool if all the bids have returned or timed out
 * @alias module:$$PREBID_GLOBAL$$.allBidsAvailable
 * @return {bool} all bids available
 */
$$PREBID_GLOBAL$$.allBidsAvailable = function () {
  utils.logInfo('Invoking $$PREBID_GLOBAL$$.allBidsAvailable', arguments);
  return bidmanager.bidsBackAll();
};

/**
 * This function will render the ad (based on params) in the given iframe document passed through.
 * Note that doc SHOULD NOT be the parent document page as we can't doc.write() asynchronously
 * @param  {HTMLDocument} doc document
 * @param  {string} id bid id to locate the ad
 * @alias module:$$PREBID_GLOBAL$$.renderAd
 */
$$PREBID_GLOBAL$$.renderAd = function (doc, id) {
  utils.logInfo('Invoking $$PREBID_GLOBAL$$.renderAd', arguments);
  utils.logMessage('Calling renderAd with adId :' + id);
  if (doc && id) {
    try {
      // lookup ad by ad Id
      const bid = $$PREBID_GLOBAL$$._bidsReceived.find(bid => bid.adId === id);
      if (bid) {
        // replace macros according to openRTB with price paid = bid.cpm
        bid.ad = utils.replaceAuctionPrice(bid.ad, bid.cpm);
        bid.url = utils.replaceAuctionPrice(bid.url, bid.cpm);
        // save winning bids
        $$PREBID_GLOBAL$$._winningBids.push(bid);

        // emit 'bid won' event here
        events.emit(BID_WON, bid);

        const { height, width, ad, mediaType, adUrl: url, renderer } = bid;

        if (renderer && renderer.url) {
          renderer.render(bid);
        } else if ((doc === document && !utils.inIframe()) || mediaType === 'video') {
          utils.logError(`Error trying to write ad. Ad render call ad id ${id} was prevented from writing to the main document.`);
        } else if (ad) {
          doc.write(ad);
          doc.close();
          setRenderSize(doc, width, height);
        } else if (url) {
          const iframe = utils.createInvisibleIframe();
          iframe.height = height;
          iframe.width = width;
          iframe.style.display = 'inline';
          iframe.style.overflow = 'hidden';
          iframe.src = url;

          utils.insertElement(iframe, doc, 'body');
          setRenderSize(doc, width, height);
        } else {
          utils.logError('Error trying to write ad. No ad for bid response id: ' + id);
        }
      } else {
        utils.logError('Error trying to write ad. Cannot find ad by given id : ' + id);
      }
    } catch (e) {
      utils.logError('Error trying to write ad Id :' + id + ' to the page:' + e.message);
    }
  } else {
    utils.logError('Error trying to write ad Id :' + id + ' to the page. Missing document or adId');
  }
};

/**
 * Remove adUnit from the $$PREBID_GLOBAL$$ configuration
 * @param  {String} adUnitCode the adUnitCode to remove
 * @alias module:$$PREBID_GLOBAL$$.removeAdUnit
 */
$$PREBID_GLOBAL$$.removeAdUnit = function (adUnitCode) {
  utils.logInfo('Invoking $$PREBID_GLOBAL$$.removeAdUnit', arguments);
  if (adUnitCode) {
    for (var i = 0; i < $$PREBID_GLOBAL$$.adUnits.length; i++) {
      if ($$PREBID_GLOBAL$$.adUnits[i].code === adUnitCode) {
        $$PREBID_GLOBAL$$.adUnits.splice(i, 1);
      }
    }
  }
};

$$PREBID_GLOBAL$$.clearAuction = function() {
  auctionRunning = false;
  // Automatically trigger the user syncs if configured by the publisher
  if (!$$PREBID_GLOBAL$$.userSync.enableOverride) {
    // Delay the auto sync by the config delay
    syncUsers($$PREBID_GLOBAL$$.userSync.syncDelay);
  }
  utils.logMessage('Prebid auction cleared');
  if (bidRequestQueue.length) {
    bidRequestQueue.shift()();
  }
};

/**
 *
 * @param bidsBackHandler
 * @param timeout
 * @param adUnits
 * @param adUnitCodes
 */
$$PREBID_GLOBAL$$.requestBids = function ({ bidsBackHandler, timeout, adUnits, adUnitCodes } = {}) {
  events.emit('requestBids');
  const cbTimeout = $$PREBID_GLOBAL$$.cbTimeout = timeout || $$PREBID_GLOBAL$$.bidderTimeout;
  adUnits = adUnits || $$PREBID_GLOBAL$$.adUnits;

  utils.logInfo('Invoking $$PREBID_GLOBAL$$.requestBids', arguments);

  if (adUnitCodes && adUnitCodes.length) {
    // if specific adUnitCodes supplied filter adUnits for those codes
    adUnits = adUnits.filter(unit => adUnitCodes.includes(unit.code));
  } else {
    // otherwise derive adUnitCodes from adUnits
    adUnitCodes = adUnits && adUnits.map(unit => unit.code);
  }

  // for video-enabled adUnits, only request bids if all bidders support video
  const invalidVideoAdUnits = adUnits.filter(videoAdUnit).filter(hasNonVideoBidder);
  invalidVideoAdUnits.forEach(adUnit => {
    utils.logError(`adUnit ${adUnit.code} has 'mediaType' set to 'video' but contains a bidder that doesn't support video. No Prebid demand requests will be triggered for this adUnit.`);
    for (let i = 0; i < adUnits.length; i++) {
      if (adUnits[i].code === adUnit.code) { adUnits.splice(i, 1); }
    }
  });

  // for native-enabled adUnits, only request bids for bidders that support native
  adUnits.filter(nativeAdUnit).filter(hasNonNativeBidder).forEach(adUnit => {
    const nonNativeBidders = adUnit.bids
      .filter(bid => !nativeBidder(bid))
      .map(bid => bid.bidder)
      .join(', ');

    utils.logError(`adUnit ${adUnit.code} has 'mediaType' set to 'native' but contains non-native bidder(s) ${nonNativeBidders}. No Prebid demand requests will be triggered for those bidders.`);
    adUnit.bids = adUnit.bids.filter(nativeBidder);
  });

  if (auctionRunning) {
    bidRequestQueue.push(() => {
      $$PREBID_GLOBAL$$.requestBids({ bidsBackHandler, timeout: cbTimeout, adUnits, adUnitCodes });
    });
    return;
  }

  auctionRunning = true;

  // we will use adUnitCodes for filtering the current auction
  $$PREBID_GLOBAL$$._adUnitCodes = adUnitCodes;

  bidmanager.externalCallbackReset();
  clearPlacements();

  if (!adUnits || adUnits.length === 0) {
    utils.logMessage('No adUnits configured. No bids requested.');
    if (typeof bidsBackHandler === objectType_function) {
      bidmanager.addOneTimeCallback(bidsBackHandler, false);
    }
    bidmanager.executeCallback();
    return;
  }

  // set timeout for all bids
  const timedOut = true;
  const timeoutCallback = bidmanager.executeCallback.bind(bidmanager, timedOut);
  const timer = setTimeout(timeoutCallback, cbTimeout);
  setAjaxTimeout(cbTimeout);
  if (typeof bidsBackHandler === objectType_function) {
    bidmanager.addOneTimeCallback(bidsBackHandler, timer);
  }

  adaptermanager.callBids({ adUnits, adUnitCodes, cbTimeout });
  if ($$PREBID_GLOBAL$$._bidsRequested.length === 0) {
    bidmanager.executeCallback();
  }
};

/**
 *
 * Add adunit(s)
 * @param {Array|Object} adUnitArr Array of adUnits or single adUnit Object.
 * @alias module:$$PREBID_GLOBAL$$.addAdUnits
 */
$$PREBID_GLOBAL$$.addAdUnits = function (adUnitArr) {
  utils.logInfo('Invoking $$PREBID_GLOBAL$$.addAdUnits', arguments);
  if (utils.isArray(adUnitArr)) {
    // generate transactionid for each new adUnits
    // Append array to existing
    adUnitArr.forEach(adUnit => adUnit.transactionId = utils.generateUUID());
    $$PREBID_GLOBAL$$.adUnits.push.apply($$PREBID_GLOBAL$$.adUnits, adUnitArr);
  } else if (typeof adUnitArr === objectType_object) {
    // Generate the transaction id for the adunit
    adUnitArr.transactionId = utils.generateUUID();
    $$PREBID_GLOBAL$$.adUnits.push(adUnitArr);
  }
};

/**
 * @param {String} event the name of the event
 * @param {Function} handler a callback to set on event
 * @param {String} id an identifier in the context of the event
 *
 * This API call allows you to register a callback to handle a Prebid.js event.
 * An optional `id` parameter provides more finely-grained event callback registration.
 * This makes it possible to register callback events for a specific item in the
 * event context. For example, `bidWon` events will accept an `id` for ad unit code.
 * `bidWon` callbacks registered with an ad unit code id will be called when a bid
 * for that ad unit code wins the auction. Without an `id` this method registers the
 * callback for every `bidWon` event.
 *
 * Currently `bidWon` is the only event that accepts an `id` parameter.
 */
$$PREBID_GLOBAL$$.onEvent = function (event, handler, id) {
  utils.logInfo('Invoking $$PREBID_GLOBAL$$.onEvent', arguments);
  if (!utils.isFn(handler)) {
    utils.logError('The event handler provided is not a function and was not set on event "' + event + '".');
    return;
  }

  if (id && !eventValidators[event].call(null, id)) {
    utils.logError('The id provided is not valid for event "' + event + '" and no handler was set.');
    return;
  }

  events.on(event, handler, id);
};

/**
 * @param {String} event the name of the event
 * @param {Function} handler a callback to remove from the event
 * @param {String} id an identifier in the context of the event (see `$$PREBID_GLOBAL$$.onEvent`)
 */
$$PREBID_GLOBAL$$.offEvent = function (event, handler, id) {
  utils.logInfo('Invoking $$PREBID_GLOBAL$$.offEvent', arguments);
  if (id && !eventValidators[event].call(null, id)) {
    return;
  }

  events.off(event, handler, id);
};

/**
 * Add a callback event
 * @param {String} eventStr event to attach callback to Options: "allRequestedBidsBack" | "adUnitBidsBack"
 * @param {Function} func  function to execute. Parameters passed into the function: (bidResObj), [adUnitCode]);
 * @alias module:$$PREBID_GLOBAL$$.addCallback
 * @returns {String} id for callback
 */
$$PREBID_GLOBAL$$.addCallback = function (eventStr, func) {
  utils.logInfo('Invoking $$PREBID_GLOBAL$$.addCallback', arguments);
  var id = null;
  if (!eventStr || !func || typeof func !== objectType_function) {
    utils.logError('error registering callback. Check method signature');
    return id;
  }

  id = utils.getUniqueIdentifierStr;
  bidmanager.addCallback(id, func, eventStr);
  return id;
};

/**
 * Remove a callback event
 * //@param {string} cbId id of the callback to remove
 * @alias module:$$PREBID_GLOBAL$$.removeCallback
 * @returns {String} id for callback
 */
$$PREBID_GLOBAL$$.removeCallback = function (/* cbId */) {
  // todo
  return null;
};

/**
 * Wrapper to register bidderAdapter externally (adaptermanager.registerBidAdapter())
 * @param  {[type]} bidderAdaptor [description]
 * @param  {[type]} bidderCode    [description]
 * @return {[type]}               [description]
 */
$$PREBID_GLOBAL$$.registerBidAdapter = function (bidderAdaptor, bidderCode) {
  utils.logInfo('Invoking $$PREBID_GLOBAL$$.registerBidAdapter', arguments);
  try {
    adaptermanager.registerBidAdapter(bidderAdaptor(), bidderCode);
  }
  catch (e) {
    utils.logError('Error registering bidder adapter : ' + e.message);
  }
};

/**
 * Wrapper to register analyticsAdapter externally (adaptermanager.registerAnalyticsAdapter())
 * @param  {[type]} options [description]
 */
$$PREBID_GLOBAL$$.registerAnalyticsAdapter = function (options) {
  utils.logInfo('Invoking $$PREBID_GLOBAL$$.registerAnalyticsAdapter', arguments);
  try {
    adaptermanager.registerAnalyticsAdapter(options);
  }
  catch (e) {
    utils.logError('Error registering analytics adapter : ' + e.message);
  }
};

$$PREBID_GLOBAL$$.bidsAvailableForAdapter = function (bidderCode) {
  utils.logInfo('Invoking $$PREBID_GLOBAL$$.bidsAvailableForAdapter', arguments);

  $$PREBID_GLOBAL$$._bidsRequested.find(bidderRequest => bidderRequest.bidderCode === bidderCode).bids
    .map(bid => {
      return Object.assign(bid, bidfactory.createBid(1), {
        bidderCode,
        adUnitCode: bid.placementCode
      });
    })
    .map(bid => $$PREBID_GLOBAL$$._bidsReceived.push(bid));
};

/**
 * Wrapper to bidfactory.createBid()
 * @param  {[type]} statusCode [description]
 * @return {[type]}            [description]
 */
$$PREBID_GLOBAL$$.createBid = function (statusCode) {
  utils.logInfo('Invoking $$PREBID_GLOBAL$$.createBid', arguments);
  return bidfactory.createBid(statusCode);
};

/**
 * Wrapper to bidmanager.addBidResponse
 * @param {[type]} adUnitCode [description]
 * @param {[type]} bid        [description]
 */
$$PREBID_GLOBAL$$.addBidResponse = function (adUnitCode, bid) {
  utils.logInfo('Invoking $$PREBID_GLOBAL$$.addBidResponse', arguments);
  bidmanager.addBidResponse(adUnitCode, bid);
};

/**
 * Wrapper to adloader.loadScript
 * @param  {[type]}   tagSrc   [description]
 * @param  {Function} callback [description]
 * @return {[type]}            [description]
 */
$$PREBID_GLOBAL$$.loadScript = function (tagSrc, callback, useCache) {
  utils.logInfo('Invoking $$PREBID_GLOBAL$$.loadScript', arguments);
  loadScript(tagSrc, callback, useCache);
};

/**
 * Will enable sending a prebid.js to data provider specified
 * @param  {object} config object {provider : 'string', options : {}}
 */
$$PREBID_GLOBAL$$.enableAnalytics = function (config) {
  if (config && !utils.isEmpty(config)) {
    utils.logInfo('Invoking $$PREBID_GLOBAL$$.enableAnalytics for: ', config);
    adaptermanager.enableAnalytics(config);
  } else {
    utils.logError('$$PREBID_GLOBAL$$.enableAnalytics should be called with option {}');
  }
};

$$PREBID_GLOBAL$$.aliasBidder = function (bidderCode, alias) {
  utils.logInfo('Invoking $$PREBID_GLOBAL$$.aliasBidder', arguments);
  if (bidderCode && alias) {
    adaptermanager.aliasBidAdapter(bidderCode, alias);
  } else {
    utils.logError('bidderCode and alias must be passed as arguments', '$$PREBID_GLOBAL$$.aliasBidder');
  }
};

/**
 * Sets a default price granularity scheme.
 * @param {String|Object} granularity - the granularity scheme.
 * "low": $0.50 increments, capped at $5 CPM
 * "medium": $0.10 increments, capped at $20 CPM (the default)
 * "high": $0.01 increments, capped at $20 CPM
 * "auto": Applies a sliding scale to determine granularity
 * "dense": Like "auto", but the bid price granularity uses smaller increments, especially at lower CPMs
 *
 * Alternatively a custom object can be specified:
 * { "buckets" : [{"min" : 0,"max" : 20,"increment" : 0.1,"cap" : true}]};
 * See http://prebid.org/dev-docs/publisher-api-reference.html#module_pbjs.setPriceGranularity for more details
 */
$$PREBID_GLOBAL$$.setPriceGranularity = function (granularity) {
  utils.logInfo('Invoking $$PREBID_GLOBAL$$.setPriceGranularity', arguments);
  if (!granularity) {
    utils.logError('Prebid Error: no value passed to `setPriceGranularity()`');
    return;
  }
  if (typeof granularity === 'string') {
    bidmanager.setPriceGranularity(granularity);
  }
  else if (typeof granularity === 'object') {
    if (!isValidePriceConfig(granularity)) {
      utils.logError('Invalid custom price value passed to `setPriceGranularity()`');
      return;
    }
    bidmanager.setCustomPriceBucket(granularity);
    bidmanager.setPriceGranularity(CONSTANTS.GRANULARITY_OPTIONS.CUSTOM);
    utils.logMessage('Using custom price granularity');
  }
};

$$PREBID_GLOBAL$$.enableSendAllBids = function () {
  $$PREBID_GLOBAL$$._sendAllBids = true;
};

$$PREBID_GLOBAL$$.getAllWinningBids = function () {
  return $$PREBID_GLOBAL$$._winningBids;
};

/**
 * Build master video tag from publishers adserver tag
 * @param {string} adserverTag default url
 * @param {object} options options for video tag
 */
$$PREBID_GLOBAL$$.buildMasterVideoTagFromAdserverTag = function (adserverTag, options) {
  utils.logInfo('Invoking $$PREBID_GLOBAL$$.buildMasterVideoTagFromAdserverTag', arguments);
  var urlComponents = parseURL(adserverTag);

  // return original adserverTag if no bids received
  if ($$PREBID_GLOBAL$$._bidsReceived.length === 0) {
    return adserverTag;
  }

  var masterTag = '';
  if (options.adserver.toLowerCase() === 'dfp') {
    var dfpAdserverObj = adserver.dfpAdserver(options, urlComponents);
    if (!dfpAdserverObj.verifyAdserverTag()) {
      utils.logError('Invalid adserverTag, required google params are missing in query string');
    }
    dfpAdserverObj.appendQueryParams();
    masterTag = formatURL(dfpAdserverObj.urlComponents);
  } else {
    utils.logError('Only DFP adserver is supported');
    return;
  }
  return masterTag;
};

/**
 * Set the order bidders are called in. If not set, the bidders are called in
 * the order they are defined within the adUnit.bids array
 * @param {string} order - Order to call bidders in. Currently the only possible value
 * is 'random', which randomly shuffles the order
 */
$$PREBID_GLOBAL$$.setBidderSequence = function (order) {
  if (order === CONSTANTS.ORDER.RANDOM) {
    adaptermanager.setBidderSequence(CONSTANTS.ORDER.RANDOM);
  }
};

/**
 * Get array of highest cpm bids for all adUnits, or highest cpm bid
 * object for the given adUnit
 * @param {string} adUnitCode - optional ad unit code
 * @return {array} array containing highest cpm bid object(s)
 */
$$PREBID_GLOBAL$$.getHighestCpmBids = function (adUnitCode) {
  return targeting.getWinningBids(adUnitCode);
};

/**
 * Set config for server to server header bidding
 * @param {object} options - config object for s2s
 */
$$PREBID_GLOBAL$$.setS2SConfig = function(options) {
  if (!utils.contains(Object.keys(options), 'accountId')) {
    utils.logError('accountId missing in Server to Server config');
    return;
  }

  if (!utils.contains(Object.keys(options), 'bidders')) {
    utils.logError('bidders missing in Server to Server config');
    return;
  }

  const config = Object.assign({
    enabled: false,
    endpoint: CONSTANTS.S2S.DEFAULT_ENDPOINT,
    timeout: 1000,
    maxBids: 1,
    adapter: 'prebidServer'
  }, options);
  adaptermanager.setS2SConfig(config);
};

<<<<<<< HEAD
// Expose user syncing to the public API based on config "userSync.enableOverride"
overrideSync($$PREBID_GLOBAL$$.userSync.enableOverride);

$$PREBID_GLOBAL$$.cmd.push(() => listenMessagesFromCreative());
processQueue($$PREBID_GLOBAL$$.cmd);
processQueue($$PREBID_GLOBAL$$.que);
=======
$$PREBID_GLOBAL$$.que.push(() => listenMessagesFromCreative());

/**
 * This queue lets users load Prebid asynchronously, but run functions the same way regardless of whether it gets loaded
 * before or after their script executes. For example, given the code:
 *
 * <script src="url/to/Prebid.js" async></script>
 * <script>
 *   var pbjs = pbjs || {};
 *   pbjs.cmd = pbjs.cmd || [];
 *   pbjs.cmd.push(functionToExecuteOncePrebidLoads);
 * </script>
 *
 * If the page's script runs before prebid loads, then their function gets added to the queue, and executed
 * by prebid once it's done loading. If it runs after prebid loads, then this monkey-patch causes their
 * function to execute immediately.
 *
 * @param  {function} cmd A function which takes no arguments. This is guaranteed to run exactly once, and only after
 *                        the Prebid script has been fully loaded.
 * @alias module:$$PREBID_GLOBAL$$.cmd.push
 */
$$PREBID_GLOBAL$$.cmd.push = function(cmd) {
  if (typeof cmd === objectType_function) {
    try {
      cmd.call();
    } catch (e) {
      utils.logError('Error processing command :' + e.message);
    }
  } else {
    utils.logError('Commands written into $$PREBID_GLOBAL$$.cmd.push must be wrapped in a function');
  }
};

$$PREBID_GLOBAL$$.que.push = $$PREBID_GLOBAL$$.cmd.push;

function processQueue(queue) {
  queue.forEach(function(cmd) {
    if (typeof cmd.called === objectType_undefined) {
      try {
        cmd.call();
        cmd.called = true;
      }
      catch (e) {
        utils.logError('Error processing command :', 'prebid.js', e);
      }
    }
  });
}

$$PREBID_GLOBAL$$.processQueue = function() {
  processQueue($$PREBID_GLOBAL$$.que);
  processQueue($$PREBID_GLOBAL$$.cmd);
};
>>>>>>> b54004d2
<|MERGE_RESOLUTION|>--- conflicted
+++ resolved
@@ -73,62 +73,10 @@
 // create adUnit array
 $$PREBID_GLOBAL$$.adUnits = $$PREBID_GLOBAL$$.adUnits || [];
 
-<<<<<<< HEAD
 // Set the default userSync object if it was not set by the publisher
 $$PREBID_GLOBAL$$.userSync = $$PREBID_GLOBAL$$.userSync || {};
 // Delay to request cookie sync to stay out of critical path
 $$PREBID_GLOBAL$$.userSync.syncDelay = $$PREBID_GLOBAL$$.userSync.syncDelay || 3000;
-
-/**
- * This queue lets users load Prebid asynchronously, but run functions the same way regardless of whether it gets loaded
- * before or after their script executes. For example, given the code:
- *
- * <script src="url/to/Prebid.js" async></script>
- * <script>
- *   var pbjs = pbjs || {};
- *   pbjs.cmd = pbjs.cmd || [];
- *   pbjs.cmd.push(functionToExecuteOncePrebidLoads);
- * </script>
- *
- * If the page's script runs before prebid loads, then their function gets added to the queue, and executed
- * by prebid once it's done loading. If it runs after prebid loads, then this monkey-patch causes their
- * function to execute immediately.
- *
- * @param  {function} cmd A function which takes no arguments. This is guaranteed to run exactly once, and only after
- *                        the Prebid script has been fully loaded.
- * @alias module:$$PREBID_GLOBAL$$.cmd.push
- */
-$$PREBID_GLOBAL$$.cmd.push = function(cmd) {
-  if (typeof cmd === objectType_function) {
-    try {
-      cmd.call();
-    } catch (e) {
-      utils.logError('Error processing command :' + e.message);
-    }
-  } else {
-    utils.logError('Commands written into $$PREBID_GLOBAL$$.cmd.push must be wrapped in a function');
-  }
-};
-
-$$PREBID_GLOBAL$$.que.push = $$PREBID_GLOBAL$$.cmd.push;
-
-function processQueue(queue) {
-  queue.forEach(function(cmd) {
-    if (typeof cmd.called === objectType_undefined) {
-      try {
-        cmd.call();
-        cmd.called = true;
-      }
-      catch (e) {
-        utils.logError('Error processing command :', 'prebid.js', e);
-      }
-    }
-  });
-}
-=======
-// delay to request cookie sync to stay out of critical path
-$$PREBID_GLOBAL$$.cookieSyncDelay = $$PREBID_GLOBAL$$.cookieSyncDelay || 100;
->>>>>>> b54004d2
 
 function checkDefinedPlacement(id) {
   var placementCodes = $$PREBID_GLOBAL$$._bidsRequested.map(bidSet => bidSet.bids.map(bid => bid.placementCode))
@@ -786,14 +734,9 @@
   adaptermanager.setS2SConfig(config);
 };
 
-<<<<<<< HEAD
 // Expose user syncing to the public API based on config "userSync.enableOverride"
 overrideSync($$PREBID_GLOBAL$$.userSync.enableOverride);
 
-$$PREBID_GLOBAL$$.cmd.push(() => listenMessagesFromCreative());
-processQueue($$PREBID_GLOBAL$$.cmd);
-processQueue($$PREBID_GLOBAL$$.que);
-=======
 $$PREBID_GLOBAL$$.que.push(() => listenMessagesFromCreative());
 
 /**
@@ -846,5 +789,4 @@
 $$PREBID_GLOBAL$$.processQueue = function() {
   processQueue($$PREBID_GLOBAL$$.que);
   processQueue($$PREBID_GLOBAL$$.cmd);
-};
->>>>>>> b54004d2
+};