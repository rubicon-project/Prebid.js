/** @module $$PREBID_GLOBAL$$ */

import { getGlobal } from './prebidGlobal';
import {flatten, uniques, isGptPubadsDefined, adUnitsFilter } from './utils';
import { videoAdUnit, hasNonVideoBidder } from './video';
import 'polyfill';
import {parse as parseURL, format as formatURL} from './url';
import {isValidPriceConfig} from './cpmBucketManager';
import {listenMessagesFromCreative} from './secure-creatives';
import { syncCookies } from 'src/cookie.js';
import { loadScript } from './adloader';


var $$PREBID_GLOBAL$$ = getGlobal();
var CONSTANTS = require('./constants.json');
var utils = require('./utils.js');
var bidmanager = require('./bidmanager.js');
var adaptermanager = require('./adaptermanager');
var bidfactory = require('./bidfactory');
var events = require('./events');
var adserver = require('./adserver.js');
var targeting = require('./targeting.js');

$$PREBID_GLOBAL$$.currency = require('./currency.js');

/* private variables */

var objectType_function = 'function';
var objectType_undefined = 'undefined';
var objectType_object = 'object';
var BID_WON = CONSTANTS.EVENTS.BID_WON;
var SET_TARGETING = CONSTANTS.EVENTS.SET_TARGETING;
var DEFAULT_CURRENCY_RATE_URL = CONSTANTS.DEFAULT_CURRENCY_RATE_URL;

var auctionRunning = false;
var bidRequestQueue = [];

var eventValidators = {
  bidWon: checkDefinedPlacement
};

/* Public vars */

$$PREBID_GLOBAL$$._bidsRequested = [];
$$PREBID_GLOBAL$$._bidsReceived = [];
// _adUnitCodes stores the current filter to use for adUnits as an array of adUnitCodes
$$PREBID_GLOBAL$$._adUnitCodes = [];
$$PREBID_GLOBAL$$._winningBids = [];
$$PREBID_GLOBAL$$._adsReceived = [];
$$PREBID_GLOBAL$$._sendAllBids = false;

$$PREBID_GLOBAL$$.bidderSettings = $$PREBID_GLOBAL$$.bidderSettings || {};

// default timeout for all bids
$$PREBID_GLOBAL$$.bidderTimeout = $$PREBID_GLOBAL$$.bidderTimeout || 3000;

// current timeout set in `requestBids` or to default `bidderTimeout`
$$PREBID_GLOBAL$$.cbTimeout = $$PREBID_GLOBAL$$.cbTimeout || 200;

// timeout buffer to adjust for bidder CDN latency
$$PREBID_GLOBAL$$.timeoutBuffer = 200;

$$PREBID_GLOBAL$$.logging = $$PREBID_GLOBAL$$.logging || false;

// domain where prebid is running for cross domain iframe communication
$$PREBID_GLOBAL$$.publisherDomain = $$PREBID_GLOBAL$$.publisherDomain || window.location.origin;

// let the world know we are loaded
$$PREBID_GLOBAL$$.libLoaded = true;

// version auto generated from build
$$PREBID_GLOBAL$$.version = 'v$prebid.version$';
utils.logInfo('Prebid.js v$prebid.version$ loaded');

// create adUnit array
$$PREBID_GLOBAL$$.adUnits = $$PREBID_GLOBAL$$.adUnits || [];

// delay to request cookie sync to stay out of critical path
$$PREBID_GLOBAL$$.cookieSyncDelay = $$PREBID_GLOBAL$$.cookieSyncDelay || 100;


/**
 * Command queue that functions will execute once prebid.js is loaded
 * @param  {function} cmd Anonymous function to execute
 * @alias module:$$PREBID_GLOBAL$$.que.push
 */
$$PREBID_GLOBAL$$.que.push = function (cmd) {
  if (typeof cmd === objectType_function) {
    try {
      cmd.call();
    } catch (e) {
      utils.logError('Error processing command :' + e.message);
    }
  } else {
    utils.logError('Commands written into $$PREBID_GLOBAL$$.que.push must wrapped in a function');
  }
};

function processQue() {
  for (var i = 0; i < $$PREBID_GLOBAL$$.que.length; i++) {
    if (typeof $$PREBID_GLOBAL$$.que[i].called === objectType_undefined) {
      try {
        $$PREBID_GLOBAL$$.que[i].call();
        $$PREBID_GLOBAL$$.que[i].called = true;
      }
      catch (e) {
        utils.logError('Error processing command :', 'prebid.js', e);
      }
    }
  }
}

function checkDefinedPlacement(id) {
  var placementCodes = $$PREBID_GLOBAL$$._bidsRequested.map(bidSet => bidSet.bids.map(bid => bid.placementCode))
    .reduce(flatten)
    .filter(uniques);

  if (!utils.contains(placementCodes, id)) {
    utils.logError('The "' + id + '" placement is not defined.');
    return;
  }

  return true;
}

/**
 * When a request for bids is made any stale bids remaining will be cleared for
 * a placement included in the outgoing bid request.
 */
function clearPlacements() {
  $$PREBID_GLOBAL$$._bidsRequested = [];

  // leave bids received for ad slots not in this bid request
  $$PREBID_GLOBAL$$._bidsReceived = $$PREBID_GLOBAL$$._bidsReceived
    .filter(bid => !$$PREBID_GLOBAL$$._adUnitCodes.includes(bid.adUnitCode));
}

function setRenderSize(doc, width, height) {
  if (doc.defaultView && doc.defaultView.frameElement) {
    doc.defaultView.frameElement.width = width;
    doc.defaultView.frameElement.height = height;
  }
}

<<<<<<< HEAD
function configureCurrencySupport(pageConfig) {
  if ('currency' in pageConfig && 'adServerCurrency' in pageConfig.currency) {
    utils.logInfo('$$PREBID_GLOBAL$$.setConfig is enabling currency support', arguments);
    var url = DEFAULT_CURRENCY_RATE_URL;
    if ('conversionRateFile' in pageConfig.currency) {
      utils.logInfo('$$PREBID_GLOBAL$$.setConfig will use override conversionRateFile', pageConfig.currency.conversionRateFile);
      url = pageConfig.currency.conversionRateFile;
    }
    $$PREBID_GLOBAL$$.currency.initCurrencyRates(url);
  } else {
    // currency support is disabled, setting defaults
    utils.logInfo('$$PREBID_GLOBAL$$.setConfig currency support is disabled');
    Object.assign(pageConfig, {
      'currency': {
        'adServerCurrency': 'USD'
      }
    });
    $$PREBID_GLOBAL$$.currency.resetCurrencyRates();
  }
}

//////////////////////////////////
=======
/// ///////////////////////////////
>>>>>>> 4b938b29
//                              //
//    Start Public APIs         //
//                              //
/// ///////////////////////////////

/**
 * Set the global page config
 * @param {object} [pageConfig] Object holding any global configuration parameters
 */
$$PREBID_GLOBAL$$.setConfig = function(pageConfig) {
  utils.logInfo('Invoking $$PREBID_GLOBAL$$.setConfig', arguments);

  $$PREBID_GLOBAL$$.pageConfig = pageConfig;

  configureCurrencySupport($$PREBID_GLOBAL$$.pageConfig);
};

/**
 * This function returns the query string targeting parameters available at this moment for a given ad unit. Note that some bidder's response may not have been received if you call this function too quickly after the requests are sent.
 * @param  {string} [adunitCode] adUnitCode to get the bid responses for
 * @alias module:$$PREBID_GLOBAL$$.getAdserverTargetingForAdUnitCodeStr
 * @return {array}  returnObj return bids array
 */
$$PREBID_GLOBAL$$.getAdserverTargetingForAdUnitCodeStr = function (adunitCode) {
  utils.logInfo('Invoking $$PREBID_GLOBAL$$.getAdserverTargetingForAdUnitCodeStr', arguments);

  // call to retrieve bids array
  if (adunitCode) {
    var res = $$PREBID_GLOBAL$$.getAdserverTargetingForAdUnitCode(adunitCode);
    return utils.transformAdServerTargetingObj(res);
  } else {
    utils.logMessage('Need to call getAdserverTargetingForAdUnitCodeStr with adunitCode');
  }
};

/**
 * This function returns the query string targeting parameters available at this moment for a given ad unit. Note that some bidder's response may not have been received if you call this function too quickly after the requests are sent.
 * @param adUnitCode {string} adUnitCode to get the bid responses for
 * @returns {object}  returnObj return bids
 */
$$PREBID_GLOBAL$$.getAdserverTargetingForAdUnitCode = function(adUnitCode) {
  return $$PREBID_GLOBAL$$.getAdserverTargeting(adUnitCode)[adUnitCode];
};

/**
 * returns all ad server targeting for all ad units
 * @return {object} Map of adUnitCodes and targeting values []
 * @alias module:$$PREBID_GLOBAL$$.getAdserverTargeting
 */

$$PREBID_GLOBAL$$.getAdserverTargeting = function (adUnitCode) {
  utils.logInfo('Invoking $$PREBID_GLOBAL$$.getAdserverTargeting', arguments);
  return targeting.getAllTargeting(adUnitCode)
    .map(targeting => {
      return {
        [Object.keys(targeting)[0]]: targeting[Object.keys(targeting)[0]]
          .map(target => {
            return {
              [Object.keys(target)[0]]: target[Object.keys(target)[0]].join(', ')
            };
          }).reduce((p, c) => Object.assign(c, p), {})
      };
    })
    .reduce(function (accumulator, targeting) {
      var key = Object.keys(targeting)[0];
      accumulator[key] = Object.assign({}, accumulator[key], targeting[key]);
      return accumulator;
    }, {});
};

/**
 * This function returns the bid responses at the given moment.
 * @alias module:$$PREBID_GLOBAL$$.getBidResponses
 * @return {object}            map | object that contains the bidResponses
 */

$$PREBID_GLOBAL$$.getBidResponses = function () {
  utils.logInfo('Invoking $$PREBID_GLOBAL$$.getBidResponses', arguments);
  const responses = $$PREBID_GLOBAL$$._bidsReceived
    .filter(adUnitsFilter.bind(this, $$PREBID_GLOBAL$$._adUnitCodes));

  // find the last requested id to get responses for most recent auction only
  const currentRequestId = responses && responses.length && responses[responses.length - 1].requestId;

  return responses.map(bid => bid.adUnitCode)
    .filter(uniques).map(adUnitCode => responses
      .filter(bid => bid.requestId === currentRequestId && bid.adUnitCode === adUnitCode))
    .filter(bids => bids && bids[0] && bids[0].adUnitCode)
    .map(bids => {
      return {
        [bids[0].adUnitCode]: { bids: bids }
      };
    })
    .reduce((a, b) => Object.assign(a, b), {});
};

/**
 * Returns bidResponses for the specified adUnitCode
 * @param  {String} adUnitCode adUnitCode
 * @alias module:$$PREBID_GLOBAL$$.getBidResponsesForAdUnitCode
 * @return {Object}            bidResponse object
 */

$$PREBID_GLOBAL$$.getBidResponsesForAdUnitCode = function (adUnitCode) {
  const bids = $$PREBID_GLOBAL$$._bidsReceived.filter(bid => bid.adUnitCode === adUnitCode);
  return {
    bids: bids
  };
};

/**
 * Set query string targeting on all GPT ad units.
 * @alias module:$$PREBID_GLOBAL$$.setTargetingForGPTAsync
 */
$$PREBID_GLOBAL$$.setTargetingForGPTAsync = function () {
  utils.logInfo('Invoking $$PREBID_GLOBAL$$.setTargetingForGPTAsync', arguments);
  if (!isGptPubadsDefined()) {
    utils.logError('window.googletag is not defined on the page');
    return;
  }

  // first reset any old targeting
  targeting.resetPresetTargeting();

  // now set new targeting keys
  targeting.setTargeting(targeting.getAllTargeting());

  // emit event
  events.emit(SET_TARGETING);
};

$$PREBID_GLOBAL$$.setTargetingForAst = function() {
  utils.logInfo('Invoking $$PREBID_GLOBAL$$.setTargetingForAn', arguments);
  if (!targeting.isApntagDefined()) {
    utils.logError('window.apntag is not defined on the page');
    return;
  }

  targeting.setTargetingForAst();

  // emit event
  events.emit(SET_TARGETING);
};

/**
 * Returns a bool if all the bids have returned or timed out
 * @alias module:$$PREBID_GLOBAL$$.allBidsAvailable
 * @return {bool} all bids available
 */
$$PREBID_GLOBAL$$.allBidsAvailable = function () {
  utils.logInfo('Invoking $$PREBID_GLOBAL$$.allBidsAvailable', arguments);
  return bidmanager.bidsBackAll();
};

/**
 * This function will render the ad (based on params) in the given iframe document passed through.
 * Note that doc SHOULD NOT be the parent document page as we can't doc.write() asynchronously
 * @param  {HTMLDocument} doc document
 * @param  {string} id bid id to locate the ad
 * @alias module:$$PREBID_GLOBAL$$.renderAd
 */
$$PREBID_GLOBAL$$.renderAd = function (doc, id) {
  utils.logInfo('Invoking $$PREBID_GLOBAL$$.renderAd', arguments);
  utils.logMessage('Calling renderAd with adId :' + id);
  if (doc && id) {
    try {
      // lookup ad by ad Id
      const bid = $$PREBID_GLOBAL$$._bidsReceived.find(bid => bid.adId === id);
      if (bid) {
        // replace macros according to openRTB with price paid = bid.cpm
        bid.ad = utils.replaceAuctionPrice(bid.ad, bid.cpm);
        bid.url = utils.replaceAuctionPrice(bid.url, bid.cpm);
        // save winning bids
        $$PREBID_GLOBAL$$._winningBids.push(bid);

        // emit 'bid won' event here
        events.emit(BID_WON, bid);

        const { height, width, ad, mediaType, adUrl: url, renderer } = bid;

        if (renderer && renderer.url) {
          renderer.render(bid);
        } else if ((doc === document && !utils.inIframe()) || mediaType === 'video') {
          utils.logError(`Error trying to write ad. Ad render call ad id ${id} was prevented from writing to the main document.`);
        } else if (ad) {
          doc.write(ad);
          doc.close();
          setRenderSize(doc, width, height);
        } else if (url) {
          doc.write(`<IFRAME SRC="${url}" FRAMEBORDER="0" SCROLLING="no" MARGINHEIGHT="0" MARGINWIDTH="0" TOPMARGIN="0" LEFTMARGIN="0" ALLOWTRANSPARENCY="true" WIDTH="${width}" HEIGHT="${height}"></IFRAME>`);
          doc.close();
          setRenderSize(doc, width, height);
        } else {
          utils.logError('Error trying to write ad. No ad for bid response id: ' + id);
        }
      } else {
        utils.logError('Error trying to write ad. Cannot find ad by given id : ' + id);
      }
    } catch (e) {
      utils.logError('Error trying to write ad Id :' + id + ' to the page:' + e.message);
    }
  } else {
    utils.logError('Error trying to write ad Id :' + id + ' to the page. Missing document or adId');
  }
};

/**
 * Remove adUnit from the $$PREBID_GLOBAL$$ configuration
 * @param  {String} adUnitCode the adUnitCode to remove
 * @alias module:$$PREBID_GLOBAL$$.removeAdUnit
 */
$$PREBID_GLOBAL$$.removeAdUnit = function (adUnitCode) {
  utils.logInfo('Invoking $$PREBID_GLOBAL$$.removeAdUnit', arguments);
  if (adUnitCode) {
    for (var i = 0; i < $$PREBID_GLOBAL$$.adUnits.length; i++) {
      if ($$PREBID_GLOBAL$$.adUnits[i].code === adUnitCode) {
        $$PREBID_GLOBAL$$.adUnits.splice(i, 1);
      }
    }
  }
};

$$PREBID_GLOBAL$$.clearAuction = function() {
  auctionRunning = false;
  syncCookies($$PREBID_GLOBAL$$.cookieSyncDelay);
  utils.logMessage('Prebid auction cleared');
  if (bidRequestQueue.length) {
    bidRequestQueue.shift()();
  }
};

/**
 *
 * @param bidsBackHandler
 * @param timeout
 * @param adUnits
 * @param adUnitCodes
 */
$$PREBID_GLOBAL$$.requestBids = function ({ bidsBackHandler, timeout, adUnits, adUnitCodes } = {}) {
  events.emit('requestBids');
  const cbTimeout = $$PREBID_GLOBAL$$.cbTimeout = timeout || $$PREBID_GLOBAL$$.bidderTimeout;
  adUnits = adUnits || $$PREBID_GLOBAL$$.adUnits;

  utils.logInfo('Invoking $$PREBID_GLOBAL$$.requestBids', arguments);

  if (adUnitCodes && adUnitCodes.length) {
    // if specific adUnitCodes supplied filter adUnits for those codes
    adUnits = adUnits.filter(unit => adUnitCodes.includes(unit.code));
  } else {
    // otherwise derive adUnitCodes from adUnits
    adUnitCodes = adUnits && adUnits.map(unit => unit.code);
  }

  // for video-enabled adUnits, only request bids if all bidders support video
  const invalidVideoAdUnits = adUnits.filter(videoAdUnit).filter(hasNonVideoBidder);
  invalidVideoAdUnits.forEach(adUnit => {
    utils.logError(`adUnit ${adUnit.code} has 'mediaType' set to 'video' but contains a bidder that doesn't support video. No Prebid demand requests will be triggered for this adUnit.`);
    for (let i = 0; i < adUnits.length; i++) {
      if (adUnits[i].code === adUnit.code) { adUnits.splice(i, 1); }
    }
  });

  if (auctionRunning) {
    bidRequestQueue.push(() => {
      $$PREBID_GLOBAL$$.requestBids({ bidsBackHandler, timeout: cbTimeout, adUnits, adUnitCodes });
    });
    return;
  }

  auctionRunning = true;

  // we will use adUnitCodes for filtering the current auction
  $$PREBID_GLOBAL$$._adUnitCodes = adUnitCodes;

  bidmanager.externalCallbackReset();
  clearPlacements();

  if (!adUnits || adUnits.length === 0) {
    utils.logMessage('No adUnits configured. No bids requested.');
    if (typeof bidsBackHandler === objectType_function) {
      bidmanager.addOneTimeCallback(bidsBackHandler, false);
    }
    bidmanager.executeCallback();
    return;
  }

  // set timeout for all bids
  const timedOut = true;
  const timeoutCallback = bidmanager.executeCallback.bind(bidmanager, timedOut);
  const timer = setTimeout(timeoutCallback, cbTimeout);
  if (typeof bidsBackHandler === objectType_function) {
    bidmanager.addOneTimeCallback(bidsBackHandler, timer);
  }

  adaptermanager.callBids({ adUnits, adUnitCodes, cbTimeout });
  if ($$PREBID_GLOBAL$$._bidsRequested.length === 0) {
    bidmanager.executeCallback();
  }
};

/**
 *
 * Add adunit(s)
 * @param {Array|String} adUnitArr Array of adUnits or single adUnit Object.
 * @alias module:$$PREBID_GLOBAL$$.addAdUnits
 */
$$PREBID_GLOBAL$$.addAdUnits = function (adUnitArr) {
  utils.logInfo('Invoking $$PREBID_GLOBAL$$.addAdUnits', arguments);
  if (utils.isArray(adUnitArr)) {
    // generate transactionid for each new adUnits
    // Append array to existing
    adUnitArr.forEach(adUnit => adUnit.transactionId = utils.generateUUID());
    $$PREBID_GLOBAL$$.adUnits.push.apply($$PREBID_GLOBAL$$.adUnits, adUnitArr);
  } else if (typeof adUnitArr === objectType_object) {
    // Generate the transaction id for the adunit
    adUnitArr.transactionId = utils.generateUUID();
    $$PREBID_GLOBAL$$.adUnits.push(adUnitArr);
  }
};

/**
 * @param {String} event the name of the event
 * @param {Function} handler a callback to set on event
 * @param {String} id an identifier in the context of the event
 *
 * This API call allows you to register a callback to handle a Prebid.js event.
 * An optional `id` parameter provides more finely-grained event callback registration.
 * This makes it possible to register callback events for a specific item in the
 * event context. For example, `bidWon` events will accept an `id` for ad unit code.
 * `bidWon` callbacks registered with an ad unit code id will be called when a bid
 * for that ad unit code wins the auction. Without an `id` this method registers the
 * callback for every `bidWon` event.
 *
 * Currently `bidWon` is the only event that accepts an `id` parameter.
 */
$$PREBID_GLOBAL$$.onEvent = function (event, handler, id) {
  utils.logInfo('Invoking $$PREBID_GLOBAL$$.onEvent', arguments);
  if (!utils.isFn(handler)) {
    utils.logError('The event handler provided is not a function and was not set on event "' + event + '".');
    return;
  }

  if (id && !eventValidators[event].call(null, id)) {
    utils.logError('The id provided is not valid for event "' + event + '" and no handler was set.');
    return;
  }

  events.on(event, handler, id);
};

/**
 * @param {String} event the name of the event
 * @param {Function} handler a callback to remove from the event
 * @param {String} id an identifier in the context of the event (see `$$PREBID_GLOBAL$$.onEvent`)
 */
$$PREBID_GLOBAL$$.offEvent = function (event, handler, id) {
  utils.logInfo('Invoking $$PREBID_GLOBAL$$.offEvent', arguments);
  if (id && !eventValidators[event].call(null, id)) {
    return;
  }

  events.off(event, handler, id);
};

/**
 * Add a callback event
 * @param {String} eventStr event to attach callback to Options: "allRequestedBidsBack" | "adUnitBidsBack"
 * @param {Function} func  function to execute. Parameters passed into the function: (bidResObj), [adUnitCode]);
 * @alias module:$$PREBID_GLOBAL$$.addCallback
 * @returns {String} id for callback
 */
$$PREBID_GLOBAL$$.addCallback = function (eventStr, func) {
  utils.logInfo('Invoking $$PREBID_GLOBAL$$.addCallback', arguments);
  var id = null;
  if (!eventStr || !func || typeof func !== objectType_function) {
    utils.logError('error registering callback. Check method signature');
    return id;
  }

  id = utils.getUniqueIdentifierStr;
  bidmanager.addCallback(id, func, eventStr);
  return id;
};

/**
 * Remove a callback event
 * //@param {string} cbId id of the callback to remove
 * @alias module:$$PREBID_GLOBAL$$.removeCallback
 * @returns {String} id for callback
 */
$$PREBID_GLOBAL$$.removeCallback = function (/* cbId */) {
  // todo
  return null;
};

/**
 * Wrapper to register bidderAdapter externally (adaptermanager.registerBidAdapter())
 * @param  {[type]} bidderAdaptor [description]
 * @param  {[type]} bidderCode    [description]
 * @return {[type]}               [description]
 */
$$PREBID_GLOBAL$$.registerBidAdapter = function (bidderAdaptor, bidderCode) {
  utils.logInfo('Invoking $$PREBID_GLOBAL$$.registerBidAdapter', arguments);
  try {
    adaptermanager.registerBidAdapter(bidderAdaptor(), bidderCode);
  }
  catch (e) {
    utils.logError('Error registering bidder adapter : ' + e.message);
  }
};

/**
 * Wrapper to register analyticsAdapter externally (adaptermanager.registerAnalyticsAdapter())
 * @param  {[type]} options [description]
 */
$$PREBID_GLOBAL$$.registerAnalyticsAdapter = function (options) {
  utils.logInfo('Invoking $$PREBID_GLOBAL$$.registerAnalyticsAdapter', arguments);
  try {
    adaptermanager.registerAnalyticsAdapter(options);
  }
  catch (e) {
    utils.logError('Error registering analytics adapter : ' + e.message);
  }
};

$$PREBID_GLOBAL$$.bidsAvailableForAdapter = function (bidderCode) {
  utils.logInfo('Invoking $$PREBID_GLOBAL$$.bidsAvailableForAdapter', arguments);

  $$PREBID_GLOBAL$$._bidsRequested.find(bidderRequest => bidderRequest.bidderCode === bidderCode).bids
    .map(bid => {
      return Object.assign(bid, bidfactory.createBid(1), {
        bidderCode,
        adUnitCode: bid.placementCode
      });
    })
    .map(bid => $$PREBID_GLOBAL$$._bidsReceived.push(bid));
};

/**
 * Wrapper to bidfactory.createBid()
 * @param  {[type]} statusCode [description]
 * @return {[type]}            [description]
 */
$$PREBID_GLOBAL$$.createBid = function (statusCode) {
  utils.logInfo('Invoking $$PREBID_GLOBAL$$.createBid', arguments);
  return bidfactory.createBid(statusCode);
};

/**
 * Wrapper to bidmanager.addBidResponse
 * @param {[type]} adUnitCode [description]
 * @param {[type]} bid        [description]
 */
$$PREBID_GLOBAL$$.addBidResponse = function (adUnitCode, bid) {
  utils.logInfo('Invoking $$PREBID_GLOBAL$$.addBidResponse', arguments);
  bidmanager.addBidResponse(adUnitCode, bid);
};

/**
 * Wrapper to adloader.loadScript
 * @param  {[type]}   tagSrc   [description]
 * @param  {Function} callback [description]
 * @return {[type]}            [description]
 */
$$PREBID_GLOBAL$$.loadScript = function (tagSrc, callback, useCache) {
  utils.logInfo('Invoking $$PREBID_GLOBAL$$.loadScript', arguments);
  loadScript(tagSrc, callback, useCache);
};

/**
 * Will enable sending a prebid.js to data provider specified
 * @param  {object} config object {provider : 'string', options : {}}
 */
$$PREBID_GLOBAL$$.enableAnalytics = function (config) {
  if (config && !utils.isEmpty(config)) {
    utils.logInfo('Invoking $$PREBID_GLOBAL$$.enableAnalytics for: ', config);
    adaptermanager.enableAnalytics(config);
  } else {
    utils.logError('$$PREBID_GLOBAL$$.enableAnalytics should be called with option {}');
  }
};

$$PREBID_GLOBAL$$.aliasBidder = function (bidderCode, alias) {
  utils.logInfo('Invoking $$PREBID_GLOBAL$$.aliasBidder', arguments);
  if (bidderCode && alias) {
    adaptermanager.aliasBidAdapter(bidderCode, alias);
  } else {
    utils.logError('bidderCode and alias must be passed as arguments', '$$PREBID_GLOBAL$$.aliasBidder');
  }
};

/**
 * Sets a default price granularity scheme.
 * @param {String|Object} granularity - the granularity scheme.
 * @param {Float} currencyMultiplier - the exchange rate from USD to the ad server currency at the time of line item
 * generation.
 *
 * "low": $0.50 increments, capped at $5 CPM
 * "medium": $0.10 increments, capped at $20 CPM (the default)
 * "high": $0.01 increments, capped at $20 CPM
 * "auto": Applies a sliding scale to determine granularity
 * "dense": Like "auto", but the bid price granularity uses smaller increments, especially at lower CPMs
 *
 * Alternatively a custom object can be specified:
 * { "buckets" : [{"min" : 0,"max" : 20,"increment" : 0.1,"cap" : true}]};
 * See http://prebid.org/dev-docs/publisher-api-reference.html#module_pbjs.setPriceGranularity for more details
 */
$$PREBID_GLOBAL$$.setPriceGranularity = function (granularity, currencyMultiplier) {
  utils.logInfo('Invoking $$PREBID_GLOBAL$$.setPriceGranularity', arguments);
  if (!granularity) {
    utils.logError('Prebid Error: no value passed to `setPriceGranularity()`');
    return;
  }
<<<<<<< HEAD
  if(typeof granularity === 'string') {
    bidmanager.setPriceGranularity(granularity, currencyMultiplier);
  }
  else if(typeof granularity === 'object') {
    if(!isValidPriceConfig(granularity)){
=======
  if (typeof granularity === 'string') {
    bidmanager.setPriceGranularity(granularity);
  }
  else if (typeof granularity === 'object') {
    if (!isValidePriceConfig(granularity)) {
>>>>>>> 4b938b29
      utils.logError('Invalid custom price value passed to `setPriceGranularity()`');
      return;
    }
    bidmanager.setCustomPriceBucket(granularity);
    bidmanager.setPriceGranularity(CONSTANTS.GRANULARITY_OPTIONS.CUSTOM, currencyMultiplier);
    utils.logMessage('Using custom price granularity');
  }
};

$$PREBID_GLOBAL$$.enableSendAllBids = function () {
  $$PREBID_GLOBAL$$._sendAllBids = true;
};

$$PREBID_GLOBAL$$.getAllWinningBids = function () {
  return $$PREBID_GLOBAL$$._winningBids;
};

/**
 * Build master video tag from publishers adserver tag
 * @param {string} adserverTag default url
 * @param {object} options options for video tag
 */
$$PREBID_GLOBAL$$.buildMasterVideoTagFromAdserverTag = function (adserverTag, options) {
  utils.logInfo('Invoking $$PREBID_GLOBAL$$.buildMasterVideoTagFromAdserverTag', arguments);
  var urlComponents = parseURL(adserverTag);

  // return original adserverTag if no bids received
  if ($$PREBID_GLOBAL$$._bidsReceived.length === 0) {
    return adserverTag;
  }

  var masterTag = '';
  if (options.adserver.toLowerCase() === 'dfp') {
    var dfpAdserverObj = adserver.dfpAdserver(options, urlComponents);
    if (!dfpAdserverObj.verifyAdserverTag()) {
      utils.logError('Invalid adserverTag, required google params are missing in query string');
    }
    dfpAdserverObj.appendQueryParams();
    masterTag = formatURL(dfpAdserverObj.urlComponents);
  } else {
    utils.logError('Only DFP adserver is supported');
    return;
  }
  return masterTag;
};

/**
 * Set the order bidders are called in. If not set, the bidders are called in
 * the order they are defined within the adUnit.bids array
 * @param {string} order - Order to call bidders in. Currently the only possible value
 * is 'random', which randomly shuffles the order
 */
$$PREBID_GLOBAL$$.setBidderSequence = function (order) {
  if (order === CONSTANTS.ORDER.RANDOM) {
    adaptermanager.setBidderSequence(CONSTANTS.ORDER.RANDOM);
  }
};

/**
 * Get array of highest cpm bids for all adUnits, or highest cpm bid
 * object for the given adUnit
 * @param {string} adUnitCode - optional ad unit code
 * @return {array} array containing highest cpm bid object(s)
 */
$$PREBID_GLOBAL$$.getHighestCpmBids = function (adUnitCode) {
  return targeting.getWinningBids(adUnitCode);
};

/**
 * Set config for server to server header bidding
 * @param {object} options - config object for s2s
 */
$$PREBID_GLOBAL$$.setS2SConfig = function(options) {
  if (!utils.contains(Object.keys(options), 'accountId')) {
    utils.logError('accountId missing in Server to Server config');
    return;
  }

  if (!utils.contains(Object.keys(options), 'bidders')) {
    utils.logError('bidders missing in Server to Server config');
    return;
  }

  const config = Object.assign({
    enabled: false,
    endpoint: CONSTANTS.S2S.DEFAULT_ENDPOINT,
    timeout: 1000,
    maxBids: 1,
    adapter: 'prebidServer'
  }, options);
  adaptermanager.setS2SConfig(config);
};


$$PREBID_GLOBAL$$.que.push(() => listenMessagesFromCreative());
processQue();<|MERGE_RESOLUTION|>--- conflicted
+++ resolved
@@ -142,7 +142,6 @@
   }
 }
 
-<<<<<<< HEAD
 function configureCurrencySupport(pageConfig) {
   if ('currency' in pageConfig && 'adServerCurrency' in pageConfig.currency) {
     utils.logInfo('$$PREBID_GLOBAL$$.setConfig is enabling currency support', arguments);
@@ -164,10 +163,7 @@
   }
 }
 
-//////////////////////////////////
-=======
 /// ///////////////////////////////
->>>>>>> 4b938b29
 //                              //
 //    Start Public APIs         //
 //                              //
@@ -681,19 +677,11 @@
     utils.logError('Prebid Error: no value passed to `setPriceGranularity()`');
     return;
   }
-<<<<<<< HEAD
-  if(typeof granularity === 'string') {
+  if (typeof granularity === 'string') {
     bidmanager.setPriceGranularity(granularity, currencyMultiplier);
-  }
-  else if(typeof granularity === 'object') {
-    if(!isValidPriceConfig(granularity)){
-=======
-  if (typeof granularity === 'string') {
-    bidmanager.setPriceGranularity(granularity);
   }
   else if (typeof granularity === 'object') {
     if (!isValidePriceConfig(granularity)) {
->>>>>>> 4b938b29
       utils.logError('Invalid custom price value passed to `setPriceGranularity()`');
       return;
     }
