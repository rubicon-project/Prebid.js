--- conflicted
+++ resolved
@@ -108,7 +108,7 @@
 
 function getAdUnitCopyForPrebidServer(adUnits) {
   let adaptersServerSide = _s2sConfig.bidders;
-  let adUnitsCopy = utils.cloneJson(adUnits);
+  let adUnitsCopy = utils.deepClone(adUnits);
 
   adUnitsCopy.forEach((adUnit) => {
     adUnit.sizes = transformHeightWidth(adUnit);
@@ -130,7 +130,7 @@
 }
 
 function getAdUnitCopyForClientAdapters(adUnits) {
-  let adUnitsClientCopy = utils.cloneJson(adUnits);
+  let adUnitsClientCopy = utils.deepClone(adUnits);
   // filter out s2s bids
   adUnitsClientCopy.forEach((adUnit) => {
     adUnit.bids = adUnit.bids.filter((bid) => {
@@ -169,30 +169,6 @@
     clientBidderCodes = bidderCodes.filter((elm) => {
       return !adaptersServerSide.includes(elm) || clientTestAdapters.includes(elm);
     });
-<<<<<<< HEAD
-=======
-    let adUnitsS2SCopy = utils.deepClone(adUnits);
-
-    // filter out client side bids
-    adUnitsS2SCopy.forEach((adUnit) => {
-      if (adUnit.sizeMapping) {
-        adUnit.sizes = mapSizes(adUnit);
-        delete adUnit.sizeMapping;
-      }
-      adUnit.sizes = transformHeightWidth(adUnit);
-      adUnit.bids = adUnit.bids.filter((bid) => {
-        return adaptersServerSide.includes(bid.bidder) && (!s2sTesting || bid.finalSource !== s2sTestingModule.CLIENT);
-      }).map((bid) => {
-        bid.bid_id = utils.getUniqueIdentifierStr();
-        return bid;
-      });
-    });
-
-    // don't send empty requests
-    adUnitsS2SCopy = adUnitsS2SCopy.filter(adUnit => {
-      return adUnit.bids.length !== 0;
-    });
->>>>>>> 4fc8fa57
 
     let adUnitsS2SCopy = getAdUnitCopyForPrebidServer(adUnits);
     let tid = utils.generateUUID();
@@ -239,19 +215,7 @@
     return;
   }
 
-<<<<<<< HEAD
   let ajax = ajaxBuilder(bidRequests[0].timeout);
-=======
-  let _bidderRequests = [];
-  // client side adapters
-  let adUnitsClientCopy = utils.deepClone(adUnits);
-  // filter out s2s bids
-  adUnitsClientCopy.forEach((adUnit) => {
-    adUnit.bids = adUnit.bids.filter((bid) => {
-      return !s2sTesting || bid.finalSource !== s2sTestingModule.SERVER;
-    })
-  });
->>>>>>> 4fc8fa57
 
   let [clientBidRequests, serverBidRequests] = bidRequests.reduce((partitions, bidRequest) => {
     partitions[Number(typeof bidRequest.src !== 'undefined' && bidRequest.src === CONSTANTS.S2S.SRC)].push(bidRequest);
