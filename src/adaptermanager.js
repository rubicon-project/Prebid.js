--- conflicted
+++ resolved
@@ -118,7 +118,6 @@
   return adUnitsCopy;
 }
 
-<<<<<<< HEAD
 function getAdUnitCopyForClientAdapters(adUnits) {
   let adUnitsClientCopy = utils.cloneJson(adUnits);
   // filter out s2s bids
@@ -136,10 +135,7 @@
   return adUnitsClientCopy;
 }
 
-exports.makeBidRequests = function(adUnits, auctionStart, auctionId, cbTimeout) {
-=======
 exports.makeBidRequests = function(adUnits, auctionStart, auctionId, cbTimeout, labels) {
->>>>>>> d7d1738e
   let bidRequests = [];
   let bidderCodes = getBidderCodes(adUnits);
   if (config.getConfig('bidderSequence') === RANDOM) {
@@ -197,11 +193,7 @@
       bidderCode,
       auctionId,
       bidderRequestId,
-<<<<<<< HEAD
-      bids: getBids({bidderCode, auctionId, bidderRequestId, 'adUnits': adUnitsClientCopy}),
-=======
-      bids: getBids({bidderCode, auctionId, bidderRequestId, adUnits, labels}),
->>>>>>> d7d1738e
+      bids: getBids({bidderCode, auctionId, bidderRequestId, 'adUnits': adUnitsClientCopy, labels}),
       auctionStart: auctionStart,
       timeout: cbTimeout
     };
@@ -213,6 +205,11 @@
 };
 
 exports.callBids = (adUnits, bidRequests, addBidResponse, doneCb) => {
+  if (!bidRequests.length) {
+    utils.logError(`Adapter trying to be called which does not exist: ${bidRequest.bidderCode} adaptermanager.callBids`);
+    return;
+  }
+
   // handle s2s requests
   let serverBidRequests = bidRequests.filter(bidRequest => {
     return bidRequest.src && bidRequest.src === CONSTANTS.S2S.SRC;
@@ -238,7 +235,6 @@
       }
     }
   }
-<<<<<<< HEAD
 
   // handle client adapter requests
   let ajax = ajaxBuilder(bidRequests[0].timeout);
@@ -260,28 +256,6 @@
     }
   });
 }
-=======
-  if (bidRequests.length) {
-    let ajax = ajaxBuilder(bidRequests[0].timeout);
-    bidRequests.forEach(bidRequest => {
-      bidRequest.start = new Date().getTime();
-      // TODO : Do we check for bid in pool from here and skip calling adapter again ?
-      const adapter = _bidderRegistry[bidRequest.bidderCode];
-      if (adapter) {
-        utils.logMessage(`CALLING BIDDER ======= ${bidRequest.bidderCode}`);
-        events.emit(CONSTANTS.EVENTS.BID_REQUESTED, bidRequest);
-        bidRequest.doneCbCallCount = 0;
-        let done = doneCb(bidRequest.bidderRequestId);
-        adapter.callBids(bidRequest, addBidResponse, done, ajax);
-      } else {
-        utils.logError(`Adapter trying to be called which does not exist: ${bidRequest.bidderCode} adaptermanager.callBids`);
-      }
-    });
-  } else {
-    utils.logWarn('callBids executed with no bidRequests.  Were they filtered by labels or sizing?');
-  }
-};
->>>>>>> d7d1738e
 
 function doingS2STesting() {
   return _s2sConfig && _s2sConfig.enabled && _s2sConfig.testing && s2sTestingModule;
