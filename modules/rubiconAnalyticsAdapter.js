--- conflicted
+++ resolved
@@ -407,13 +407,10 @@
         break;
       case BID_RESPONSE:
         let bid = cache.auctions[args.auctionId].bids[args.requestId];
-<<<<<<< HEAD
-=======
         if (!bid) {
           utils.logError('Rubicon Anlytics Adapter Error: Could not find associated bid request for bid response with requestId: ', args.requestId);
           break;
         }
->>>>>>> 38f0262b
         bid.source = formatSource(bid.source || args.source);
         switch (args.getStatusCode()) {
           case GOOD:
