--- conflicted
+++ resolved
@@ -148,29 +148,10 @@
       // if value is set, will overwrite with same value
       data.imp[0].ext.rubicon.video.size_id = determineRubiconVideoSizeId(bidRequest)
 
-<<<<<<< HEAD
       appendSiteAppDevice(data, bidRequest, bidderRequest);
-=======
-      // Add visitor and inventory FPD values
-      // Frank expects the vales in each inventory and visitor fpd to be an array. so params.inventory.something === [] of some sort, otherwise it 400s
-      ['inventory', 'visitor'].forEach(function(key) {
-        if (params[key] && typeof params[key] === 'object') {
-          slotData[key] = {};
-          Object.keys(params[key]).forEach(function(fpdKey) {
-            let value = params[key][fpdKey];
-            if (Array.isArray(value)) {
-              slotData[key][fpdKey] = value;
-            } else if ((typeof value === 'string' && value !== '') || typeof value === 'number') {
-              slotData[key][fpdKey] = [value];
-            }
-          });
-        }
-      });
->>>>>>> 069d5f7a
 
       addVideoParameters(data, bidRequest);
 
-<<<<<<< HEAD
       const digiTrust = getDigiTrustQueryParams();
       if (digiTrust) {
         data.user = {
@@ -179,9 +160,6 @@
           }
         };
       }
-=======
-      data.slots.push(slotData);
->>>>>>> 069d5f7a
 
       if (bidderRequest.gdprConsent) {
         // note - gdprApplies & consentString may be undefined in certain use-cases for consentManagement module
