import * as utils from '../src/utils.js';
import {registerBidder} from '../src/adapters/bidderFactory.js';
import {config} from '../src/config.js';
import {BANNER, VIDEO} from '../src/mediaTypes.js';

const DEFAULT_INTEGRATION = 'pbjs_lite';
const DEFAULT_PBS_INTEGRATION = 'pbjs';

// always use https, regardless of whether or not current page is secure
export const FASTLANE_ENDPOINT = 'https://fastlane.rubiconproject.com/a/api/fastlane.json';
export const VIDEO_ENDPOINT = 'https://prebid-server.rubiconproject.com/openrtb2/auction';
export const SYNC_ENDPOINT = 'https://eus.rubiconproject.com/usync.html';

const GVLID = 52;
const DIGITRUST_PROP_NAMES = {
  FASTLANE: {
    id: 'dt.id',
    keyv: 'dt.keyv',
    pref: 'dt.pref'
  },
  PREBID_SERVER: {
    id: 'id',
    keyv: 'keyv'
  }
};

var sizeMap = {
  1: '468x60',
  2: '728x90',
  5: '120x90',
  7: '125x125',
  8: '120x600',
  9: '160x600',
  10: '300x600',
  13: '200x200',
  14: '250x250',
  15: '300x250',
  16: '336x280',
  17: '240x400',
  19: '300x100',
  31: '980x120',
  32: '250x360',
  33: '180x500',
  35: '980x150',
  37: '468x400',
  38: '930x180',
  39: '750x100',
  40: '750x200',
  41: '750x300',
  42: '2x4',
  43: '320x50',
  44: '300x50',
  48: '300x300',
  53: '1024x768',
  54: '300x1050',
  55: '970x90',
  57: '970x250',
  58: '1000x90',
  59: '320x80',
  60: '320x150',
  61: '1000x1000',
  64: '580x500',
  65: '640x480',
  66: '930x600',
  67: '320x480',
  68: '1800x1000',
  72: '320x320',
  73: '320x160',
  78: '980x240',
  79: '980x300',
  80: '980x400',
  83: '480x300',
  85: '300x120',
  90: '548x150',
  94: '970x310',
  95: '970x100',
  96: '970x210',
  101: '480x320',
  102: '768x1024',
  103: '480x280',
  105: '250x800',
  108: '320x240',
  113: '1000x300',
  117: '320x100',
  125: '800x250',
  126: '200x600',
  144: '980x600',
  145: '980x150',
  152: '1000x250',
  156: '640x320',
  159: '320x250',
  179: '250x600',
  195: '600x300',
  198: '640x360',
  199: '640x200',
  213: '1030x590',
  214: '980x360',
  221: '1x1',
  229: '320x180',
  230: '2000x1400',
  232: '580x400',
  234: '6x6',
  251: '2x2',
  256: '480x820',
  257: '400x600',
  258: '500x200',
  259: '998x200',
  264: '970x1000',
  265: '1920x1080',
  274: '1800x200',
  278: '320x500',
  282: '320x400',
  288: '640x380'
};
utils._each(sizeMap, (item, key) => sizeMap[item] = key);

export const spec = {
  code: 'rubicon',
  gvlid: GVLID,
  supportedMediaTypes: [BANNER, VIDEO],
  /**
   * @param {object} bid
   * @return boolean
   */
  isBidRequestValid: function (bid) {
    if (typeof bid.params !== 'object') {
      return false;
    }
    // validate account, site, zone have numeric values
    for (let i = 0, props = ['accountId', 'siteId', 'zoneId']; i < props.length; i++) {
      bid.params[props[i]] = parseInt(bid.params[props[i]])
      if (isNaN(bid.params[props[i]])) {
        utils.logError('Rubicon: wrong format of accountId or siteId or zoneId.')
        return false
      }
    }
    let bidFormat = bidType(bid, true);
    // bidType is undefined? Return false
    if (!bidFormat) {
      return false;
    } else if (bidFormat === 'video') { // bidType is video, make sure it has required params
      return hasValidVideoParams(bid);
    }
    // bidType is banner? return true
    return true;
  },
  /**
   * @param {BidRequest[]} bidRequests
   * @param bidderRequest
   * @return BidRequest[]
   */
  buildRequests: function (bidRequests, bidderRequest) {
    // separate video bids because the requests are structured differently
    let requests = [];
    const videoRequests = bidRequests.filter(bidRequest => bidType(bidRequest) === 'video').map(bidRequest => {
      bidRequest.startTime = new Date().getTime();

      const data = {
        id: bidRequest.transactionId,
        test: config.getConfig('debug') ? 1 : 0,
        cur: ['USD'],
        source: {
          tid: bidRequest.transactionId
        },
        tmax: config.getConfig('TTL') || 1000,
        imp: [{
          exp: 300,
          id: bidRequest.adUnitCode,
          secure: 1,
          ext: {
            [bidRequest.bidder]: bidRequest.params
          },
          video: utils.deepAccess(bidRequest, 'mediaTypes.video') || {}
        }],
        ext: {
          prebid: {
            cache: {
              vastxml: {
                returnCreative: false // don't return the VAST
              }
            },
            targeting: {
              includewinners: true,
              // includebidderkeys always false for openrtb
              includebidderkeys: false,
              pricegranularity: getPriceGranularity(config)
            },
            bidders: {
              rubicon: {
                integration: config.getConfig('rubicon.int_type') || DEFAULT_PBS_INTEGRATION
              }
            }
          }
        }
      }

      // Add alias if it is there
      if (bidRequest.bidder !== 'rubicon') {
        data.ext.prebid.aliases = {
          [bidRequest.bidder]: 'rubicon'
        }
      }

      let bidFloor;
      if (typeof bidRequest.getFloor === 'function' && !config.getConfig('rubicon.disableFloors')) {
        let floorInfo;
        try {
          floorInfo = bidRequest.getFloor({
            currency: 'USD',
            mediaType: 'video',
            size: parseSizes(bidRequest, 'video')
          });
        } catch (e) {
          utils.logError('Rubicon: getFloor threw an error: ', e);
        }
        bidFloor = typeof floorInfo === 'object' && floorInfo.currency === 'USD' && !isNaN(parseInt(floorInfo.floor)) ? parseFloat(floorInfo.floor) : undefined;
      } else {
        bidFloor = parseFloat(utils.deepAccess(bidRequest, 'params.floor'));
      }
      if (!isNaN(bidFloor)) {
        data.imp[0].bidfloor = bidFloor;
      }
      // if value is set, will overwrite with same value
      data.imp[0].ext[bidRequest.bidder].video.size_id = determineRubiconVideoSizeId(bidRequest)

      appendSiteAppDevice(data, bidRequest, bidderRequest);

      addVideoParameters(data, bidRequest);

      const digiTrust = _getDigiTrustQueryParams(bidRequest, 'PREBID_SERVER');
      if (digiTrust) {
        utils.deepSetValue(data, 'user.ext.digitrust', digiTrust);
      }

      if (bidderRequest.gdprConsent) {
        // note - gdprApplies & consentString may be undefined in certain use-cases for consentManagement module
        let gdprApplies;
        if (typeof bidderRequest.gdprConsent.gdprApplies === 'boolean') {
          gdprApplies = bidderRequest.gdprConsent.gdprApplies ? 1 : 0;
        }

        utils.deepSetValue(data, 'regs.ext.gdpr', gdprApplies);
        utils.deepSetValue(data, 'user.ext.consent', bidderRequest.gdprConsent.consentString);
      }

      if (bidderRequest.uspConsent) {
        utils.deepSetValue(data, 'regs.ext.us_privacy', bidderRequest.uspConsent);
      }

      if (bidRequest.userId && typeof bidRequest.userId === 'object' &&
        (bidRequest.userId.tdid || bidRequest.userId.pubcid || bidRequest.userId.lipb || bidRequest.userId.idl_env || bidRequest.userId.sharedid)) {
        utils.deepSetValue(data, 'user.ext.eids', []);

        if (bidRequest.userId.tdid) {
          data.user.ext.eids.push({
            source: 'adserver.org',
            uids: [{
              id: bidRequest.userId.tdid,
              ext: {
                rtiPartner: 'TDID'
              }
            }]
          });
        }

        if (bidRequest.userId.pubcid) {
          data.user.ext.eids.push({
            source: 'pubcommon',
            uids: [{
              id: bidRequest.userId.pubcid,
            }]
          });
        }

        // support liveintent ID
        if (bidRequest.userId.lipb && bidRequest.userId.lipb.lipbid) {
          data.user.ext.eids.push({
            source: 'liveintent.com',
            uids: [{
              id: bidRequest.userId.lipb.lipbid
            }]
          });

          data.user.ext.tpid = {
            source: 'liveintent.com',
            uid: bidRequest.userId.lipb.lipbid
          };

          if (Array.isArray(bidRequest.userId.lipb.segments) && bidRequest.userId.lipb.segments.length) {
            utils.deepSetValue(data, 'rp.target.LIseg', bidRequest.userId.lipb.segments);
          }
        }

        // support identityLink (aka LiveRamp)
        if (bidRequest.userId.idl_env) {
          data.user.ext.eids.push({
            source: 'liveramp_idl',
            uids: [{
              id: bidRequest.userId.idl_env
            }]
          });
        }

        // support shared id
        if (bidRequest.userId.sharedid) {
          data.user.ext.eids.push({
            source: 'sharedid.org',
            uids: [{
              id: bidRequest.userId.sharedid.id,
<<<<<<< HEAD
              atype: 1,
=======
              atype: 3,
>>>>>>> 01f4b287
              ext: {
                third: bidRequest.userId.sharedid.third
              }
            }]
          });
        }
      }

      if (config.getConfig('coppa') === true) {
        utils.deepSetValue(data, 'regs.coppa', 1);
      }

      if (bidRequest.schain && hasValidSupplyChainParams(bidRequest.schain)) {
        utils.deepSetValue(data, 'source.ext.schain', bidRequest.schain);
      }

      const siteData = Object.assign({}, bidRequest.params.inventory, config.getConfig('fpd.context'));
      const userData = Object.assign({}, bidRequest.params.visitor, config.getConfig('fpd.user'));
      if (!utils.isEmpty(siteData) || !utils.isEmpty(userData)) {
        const bidderData = {
          bidders: [ bidderRequest.bidderCode ],
          config: {
            fpd: {}
          }
        };

        if (!utils.isEmpty(siteData)) {
          bidderData.config.fpd.site = siteData;
        }

        if (!utils.isEmpty(userData)) {
          bidderData.config.fpd.user = userData;
        }

        utils.deepSetValue(data, 'ext.prebid.bidderconfig.0', bidderData);
      }

      /**
       * Prebid AdSlot
       * @type {(string|undefined)}
       */
      const pbAdSlot = utils.deepAccess(bidRequest, 'fpd.context.pbAdSlot');
      if (typeof pbAdSlot === 'string' && pbAdSlot) {
        utils.deepSetValue(data.imp[0].ext, 'context.data.pbadslot', pbAdSlot);
      }

      /**
       * GAM Ad Unit
       * @type {(string|undefined)}
       */
      const gamAdUnit = utils.deepAccess(bidRequest, 'fpd.context.adServer.adSlot');
      if (typeof gamAdUnit === 'string' && gamAdUnit) {
        utils.deepSetValue(data.imp[0].ext, 'context.data.adslot', gamAdUnit);
      }

      // if storedAuctionResponse has been set, pass SRID
      if (bidRequest.storedAuctionResponse) {
        utils.deepSetValue(data.imp[0], 'ext.prebid.storedauctionresponse.id', bidRequest.storedAuctionResponse.toString());
      }

      // set ext.prebid.auctiontimestamp using auction time
      utils.deepSetValue(data.imp[0], 'ext.prebid.auctiontimestamp', bidderRequest.auctionStart);

      return {
        method: 'POST',
        url: VIDEO_ENDPOINT,
        data,
        bidRequest
      }
    });

    if (config.getConfig('rubicon.singleRequest') !== true) {
      // bids are not grouped if single request mode is not enabled
      requests = videoRequests.concat(bidRequests.filter(bidRequest => bidType(bidRequest) === 'banner').map(bidRequest => {
        const bidParams = spec.createSlotParams(bidRequest, bidderRequest);
        return {
          method: 'GET',
          url: FASTLANE_ENDPOINT,
          data: spec.getOrderedParams(bidParams).reduce((paramString, key) => {
            const propValue = bidParams[key];
            return ((utils.isStr(propValue) && propValue !== '') || utils.isNumber(propValue)) ? `${paramString}${encodeParam(key, propValue)}&` : paramString;
          }, '') + `slots=1&rand=${Math.random()}`,
          bidRequest
        };
      }));
    } else {
      // single request requires bids to be grouped by site id into a single request
      // note: utils.groupBy wasn't used because deep property access was needed
      const nonVideoRequests = bidRequests.filter(bidRequest => bidType(bidRequest) === 'banner');
      const groupedBidRequests = nonVideoRequests.reduce((groupedBids, bid) => {
        (groupedBids[bid.params['siteId']] = groupedBids[bid.params['siteId']] || []).push(bid);
        return groupedBids;
      }, {});

      // fastlane SRA has a limit of 10 slots
      const SRA_BID_LIMIT = 10;

      // multiple requests are used if bids groups have more than 10 bids
      requests = videoRequests.concat(Object.keys(groupedBidRequests).reduce((aggregate, bidGroupKey) => {
        // for each partioned bidGroup, append a bidRequest to requests list
        partitionArray(groupedBidRequests[bidGroupKey], SRA_BID_LIMIT).forEach(bidsInGroup => {
          const combinedSlotParams = spec.combineSlotUrlParams(bidsInGroup.map(bidRequest => {
            return spec.createSlotParams(bidRequest, bidderRequest);
          }));

          // SRA request returns grouped bidRequest arrays not a plain bidRequest
          aggregate.push({
            method: 'GET',
            url: FASTLANE_ENDPOINT,
            data: spec.getOrderedParams(combinedSlotParams).reduce((paramString, key) => {
              const propValue = combinedSlotParams[key];
              return ((utils.isStr(propValue) && propValue !== '') || utils.isNumber(propValue)) ? `${paramString}${encodeParam(key, propValue)}&` : paramString;
            }, '') + `slots=${bidsInGroup.length}&rand=${Math.random()}`,
            bidRequest: bidsInGroup
          });
        });
        return aggregate;
      }, []));
    }
    return requests;
  },

  getOrderedParams: function(params) {
    const containsTgV = /^tg_v/
    const containsTgI = /^tg_i/

    const orderedParams = [
      'account_id',
      'site_id',
      'zone_id',
      'size_id',
      'alt_size_ids',
      'p_pos',
      'gdpr',
      'gdpr_consent',
      'us_privacy',
      'rp_schain',
      'tpid_tdid',
      'tpid_liveintent.com',
      'tg_v.LIseg',
      'dt.id',
      'dt.keyv',
      'dt.pref',
      'rf',
      'p_geo.latitude',
      'p_geo.longitude',
      'kw'
    ].concat(Object.keys(params).filter(item => containsTgV.test(item)))
      .concat(Object.keys(params).filter(item => containsTgI.test(item)))
      .concat([
        'tk_flint',
        'x_source.tid',
        'x_source.pchain',
        'p_screen_res',
        'rp_floor',
        'rp_secure',
        'tk_user_key'
      ]);

    return orderedParams.concat(Object.keys(params).filter(item => (orderedParams.indexOf(item) === -1)));
  },

  /**
   * @summary combines param values from an array of slots into a single semicolon delineated value
   * or just one value if they are all the same.
   * @param {Object[]} aSlotUrlParams - example [{p1: 'foo', p2: 'test'}, {p2: 'test'}, {p1: 'bar', p2: 'test'}]
   * @return {Object} - example {p1: 'foo;;bar', p2: 'test'}
   */
  combineSlotUrlParams: function(aSlotUrlParams) {
    // if only have params for one slot, return those params
    if (aSlotUrlParams.length === 1) {
      return aSlotUrlParams[0];
    }

    // reduce param values from all slot objects into an array of values in a single object
    const oCombinedSlotUrlParams = aSlotUrlParams.reduce(function(oCombinedParams, oSlotUrlParams, iIndex) {
      Object.keys(oSlotUrlParams).forEach(function(param) {
        if (!oCombinedParams.hasOwnProperty(param)) {
          oCombinedParams[param] = new Array(aSlotUrlParams.length); // initialize array;
        }
        // insert into the proper element of the array
        oCombinedParams[param].splice(iIndex, 1, oSlotUrlParams[param]);
      });

      return oCombinedParams;
    }, {});

    // convert arrays into semicolon delimited strings
    const re = new RegExp('^([^;]*)(;\\1)+$'); // regex to test for duplication

    Object.keys(oCombinedSlotUrlParams).forEach(function(param) {
      const sValues = oCombinedSlotUrlParams[param].join(';');
      // consolidate param values into one value if they are all the same
      const match = sValues.match(re);
      oCombinedSlotUrlParams[param] = match ? match[1] : sValues;
    });

    return oCombinedSlotUrlParams;
  },

  /**
   * @param {BidRequest} bidRequest
   * @param {Object} bidderRequest
   * @returns {Object} - object key values named and formatted as slot params
   */
  createSlotParams: function(bidRequest, bidderRequest) {
    bidRequest.startTime = new Date().getTime();

    const params = bidRequest.params;

    // use rubicon sizes if provided, otherwise adUnit.sizes
    const parsedSizes = parseSizes(bidRequest, 'banner');

    const [latitude, longitude] = params.latLong || [];

    const configIntType = config.getConfig('rubicon.int_type');

    const data = {
      'account_id': params.accountId,
      'site_id': params.siteId,
      'zone_id': params.zoneId,
      'size_id': parsedSizes[0],
      'alt_size_ids': parsedSizes.slice(1).join(',') || undefined,
      'rp_floor': (params.floor = parseFloat(params.floor)) > 0.01 ? params.floor : 0.01,
      'rp_secure': '1',
      'tk_flint': `${configIntType || DEFAULT_INTEGRATION}_v$prebid.version$`,
      'x_source.tid': bidRequest.transactionId,
      'x_source.pchain': params.pchain,
      'p_screen_res': _getScreenResolution(),
      'tk_user_key': params.userId,
      'p_geo.latitude': isNaN(parseFloat(latitude)) ? undefined : parseFloat(latitude).toFixed(4),
      'p_geo.longitude': isNaN(parseFloat(longitude)) ? undefined : parseFloat(longitude).toFixed(4),
      'tg_fl.eid': bidRequest.code,
      'rf': _getPageUrl(bidRequest, bidderRequest)
    };

    // If floors module is enabled and we get USD floor back, send it in rp_hard_floor else undfined
    if (typeof bidRequest.getFloor === 'function' && !config.getConfig('rubicon.disableFloors')) {
      let floorInfo;
      try {
        floorInfo = bidRequest.getFloor({
          currency: 'USD',
          mediaType: 'banner',
          size: '*'
        });
      } catch (e) {
        utils.logError('Rubicon: getFloor threw an error: ', e);
      }
      data['rp_hard_floor'] = typeof floorInfo === 'object' && floorInfo.currency === 'USD' && !isNaN(parseInt(floorInfo.floor)) ? floorInfo.floor : undefined;
    }

    // add p_pos only if specified and valid
    // For SRA we need to explicitly put empty semi colons so AE treats it as empty, instead of copying the latter value
    data['p_pos'] = (params.position === 'atf' || params.position === 'btf') ? params.position : '';

    if (bidRequest.userId) {
      if (bidRequest.userId.tdid) {
        data['tpid_tdid'] = bidRequest.userId.tdid;
      }

      // support liveintent ID
      if (bidRequest.userId.lipb && bidRequest.userId.lipb.lipbid) {
        data['tpid_liveintent.com'] = bidRequest.userId.lipb.lipbid;
        if (Array.isArray(bidRequest.userId.lipb.segments) && bidRequest.userId.lipb.segments.length) {
          data['tg_v.LIseg'] = bidRequest.userId.lipb.segments.join(',');
        }
      }

      // support identityLink (aka LiveRamp)
      if (bidRequest.userId.idl_env) {
        data['x_liverampidl'] = bidRequest.userId.idl_env;
      }

      // support shared id
      if (bidRequest.userId.sharedid) {
        data['eid_sharedid.org'] = `${bidRequest.userId.sharedid.id}^3^${bidRequest.userId.sharedid.third}`;
      }
    }

    if (bidderRequest.gdprConsent) {
      // add 'gdpr' only if 'gdprApplies' is defined
      if (typeof bidderRequest.gdprConsent.gdprApplies === 'boolean') {
        data['gdpr'] = Number(bidderRequest.gdprConsent.gdprApplies);
      }
      data['gdpr_consent'] = bidderRequest.gdprConsent.consentString;
    }

    if (bidderRequest.uspConsent) {
      data['us_privacy'] = encodeURIComponent(bidderRequest.uspConsent);
    }

    // visitor properties
    const visitorData = Object.assign({}, params.visitor, config.getConfig('fpd.user'));
    Object.keys(visitorData).forEach((key) => {
      if (visitorData[key] != null && key !== 'keywords') {
        data[`tg_v.${key}`] = typeof visitorData[key] === 'object' && !Array.isArray(visitorData[key])
          ? JSON.stringify(visitorData[key])
          : visitorData[key].toString(); // initialize array;
      }
    });

    // inventory properties
    const inventoryData = Object.assign({}, params.inventory, config.getConfig('fpd.context'));
    Object.keys(inventoryData).forEach((key) => {
      if (inventoryData[key] != null && key !== 'keywords') {
        data[`tg_i.${key}`] = typeof inventoryData[key] === 'object' && !Array.isArray(inventoryData[key])
          ? JSON.stringify(inventoryData[key])
          : inventoryData[key].toString();
      }
    });

    // keywords
    const keywords = (params.keywords || []).concat(
      utils.deepAccess(config.getConfig('fpd.user'), 'keywords') || [],
      utils.deepAccess(config.getConfig('fpd.context'), 'keywords') || []);
    data.kw = Array.isArray(keywords) && keywords.length ? keywords.join(',') : '';

    /**
     * Prebid AdSlot
     * @type {(string|undefined)}
     */
    const pbAdSlot = utils.deepAccess(bidRequest, 'fpd.context.pbAdSlot');
    if (typeof pbAdSlot === 'string' && pbAdSlot) {
      data['tg_i.pbadslot'] = pbAdSlot.replace(/^\/+/, '');
    }

    /**
     * GAM Ad Unit
     * @type {(string|undefined)}
     */
    const gamAdUnit = utils.deepAccess(bidRequest, 'fpd.context.adServer.adSlot');
    if (typeof gamAdUnit === 'string' && gamAdUnit) {
      data['tg_i.dfp_ad_unit_code'] = gamAdUnit.replace(/^\/+/, '');
    }

    // digitrust properties
    const digitrustParams = _getDigiTrustQueryParams(bidRequest, 'FASTLANE');
    Object.assign(data, digitrustParams);

    if (config.getConfig('coppa') === true) {
      data['coppa'] = 1;
    }

    // if SupplyChain is supplied and contains all required fields
    if (bidRequest.schain && hasValidSupplyChainParams(bidRequest.schain)) {
      data.rp_schain = spec.serializeSupplyChain(bidRequest.schain);
    }

    return data;
  },

  /**
   * Serializes schain params according to OpenRTB requirements
   * @param {Object} supplyChain
   * @returns {String}
   */
  serializeSupplyChain: function (supplyChain) {
    const supplyChainIsValid = hasValidSupplyChainParams(supplyChain);
    if (!supplyChainIsValid) return '';
    const { ver, complete, nodes } = supplyChain;
    return `${ver},${complete}!${spec.serializeSupplyChainNodes(nodes)}`;
  },

  /**
   * Properly sorts schain object params
   * @param {Array} nodes
   * @returns {String}
   */
  serializeSupplyChainNodes: function (nodes) {
    const nodePropOrder = ['asi', 'sid', 'hp', 'rid', 'name', 'domain'];
    return nodes.map(node => {
      return nodePropOrder.map(prop => encodeURIComponent(node[prop] || '')).join(',');
    }).join('!');
  },

  /**
   * @param {*} responseObj
   * @param {BidRequest|Object.<string, BidRequest[]>} bidRequest - if request was SRA the bidRequest argument will be a keyed BidRequest array object,
   * non-SRA responses return a plain BidRequest object
   * @return {Bid[]} An array of bids which
   */
  interpretResponse: function (responseObj, {bidRequest}) {
    responseObj = responseObj.body;

    // check overall response
    if (!responseObj || typeof responseObj !== 'object') {
      return [];
    }

    // video response from PBS Java openRTB
    if (responseObj.seatbid) {
      const responseErrors = utils.deepAccess(responseObj, 'ext.errors.rubicon');
      if (Array.isArray(responseErrors) && responseErrors.length > 0) {
        utils.logWarn('Rubicon: Error in video response');
      }
      const bids = [];
      responseObj.seatbid.forEach(seatbid => {
        (seatbid.bid || []).forEach(bid => {
          let bidObject = {
            requestId: bidRequest.bidId,
            currency: responseObj.cur || 'USD',
            creativeId: bid.crid,
            cpm: bid.price || 0,
            bidderCode: seatbid.seat,
            ttl: 300,
            netRevenue: config.getConfig('rubicon.netRevenue') !== false, // If anything other than false, netRev is true
            width: bid.w || utils.deepAccess(bidRequest, 'mediaTypes.video.w') || utils.deepAccess(bidRequest, 'params.video.playerWidth'),
            height: bid.h || utils.deepAccess(bidRequest, 'mediaTypes.video.h') || utils.deepAccess(bidRequest, 'params.video.playerHeight'),
          };

          if (bid.id) {
            bidObject.seatBidId = bid.id;
          }

          if (bid.dealid) {
            bidObject.dealId = bid.dealid;
          }

          let serverResponseTimeMs = utils.deepAccess(responseObj, 'ext.responsetimemillis.rubicon');
          if (bidRequest && serverResponseTimeMs) {
            bidRequest.serverResponseTimeMs = serverResponseTimeMs;
          }

          if (utils.deepAccess(bid, 'ext.prebid.type') === VIDEO) {
            bidObject.mediaType = VIDEO;
            const extPrebidTargeting = utils.deepAccess(bid, 'ext.prebid.targeting');

            // If ext.prebid.targeting exists, add it as a property value named 'adserverTargeting'
            if (extPrebidTargeting && typeof extPrebidTargeting === 'object') {
              bidObject.adserverTargeting = extPrebidTargeting;
            }

            // try to get cache values from 'response.ext.prebid.cache.js'
            // else try 'bid.ext.prebid.targeting' as fallback
            if (bid.ext.prebid.cache && typeof bid.ext.prebid.cache.vastXml === 'object' && bid.ext.prebid.cache.vastXml.cacheId && bid.ext.prebid.cache.vastXml.url) {
              bidObject.videoCacheKey = bid.ext.prebid.cache.vastXml.cacheId;
              bidObject.vastUrl = bid.ext.prebid.cache.vastXml.url;
            } else if (extPrebidTargeting && extPrebidTargeting.hb_uuid && extPrebidTargeting.hb_cache_host && extPrebidTargeting.hb_cache_path) {
              bidObject.videoCacheKey = extPrebidTargeting.hb_uuid;
              // build url using key and cache host
              bidObject.vastUrl = `https://${extPrebidTargeting.hb_cache_host}${extPrebidTargeting.hb_cache_path}?uuid=${extPrebidTargeting.hb_uuid}`;
            }

            if (bid.adm) { bidObject.vastXml = bid.adm; }
            if (bid.nurl) { bidObject.vastUrl = bid.nurl; }
            if (!bidObject.vastUrl && bid.nurl) { bidObject.vastUrl = bid.nurl; }
          } else {
            utils.logWarn('Rubicon: video response received non-video media type');
          }

          bids.push(bidObject);
        });
      });

      return bids;
    }

    let ads = responseObj.ads;

    // video ads array is wrapped in an object
    if (typeof bidRequest === 'object' && !Array.isArray(bidRequest) && bidType(bidRequest) === 'video' && typeof ads === 'object') {
      ads = ads[bidRequest.adUnitCode];
    }

    // check the ad response
    if (!Array.isArray(ads) || ads.length < 1) {
      return [];
    }

    return ads.reduce((bids, ad, i) => {
      if (ad.status !== 'ok') {
        return bids;
      }

      // associate bidRequests; assuming ads matches bidRequest
      const associatedBidRequest = Array.isArray(bidRequest) ? bidRequest[i] : bidRequest;

      if (associatedBidRequest && typeof associatedBidRequest === 'object') {
        let bid = {
          requestId: associatedBidRequest.bidId,
          currency: 'USD',
          creativeId: ad.creative_id || `${ad.network || ''}-${ad.advertiser || ''}`,
          cpm: ad.cpm || 0,
          dealId: ad.deal,
          ttl: 300, // 5 minutes
          netRevenue: config.getConfig('rubicon.netRevenue') !== false, // If anything other than false, netRev is true
          rubicon: {
            advertiserId: ad.advertiser, networkId: ad.network
          },
          meta: {
            advertiserId: ad.advertiser, networkId: ad.network
          }
        };

        if (ad.creative_type) {
          bid.mediaType = ad.creative_type;
        }

        if (ad.creative_type === VIDEO) {
          bid.width = associatedBidRequest.params.video.playerWidth;
          bid.height = associatedBidRequest.params.video.playerHeight;
          bid.vastUrl = ad.creative_depot_url;
          bid.impression_id = ad.impression_id;
          bid.videoCacheKey = ad.impression_id;
        } else {
          bid.ad = _renderCreative(ad.script, ad.impression_id);
          [bid.width, bid.height] = sizeMap[ad.size_id].split('x').map(num => Number(num));
        }

        // add server-side targeting
        bid.rubiconTargeting = (Array.isArray(ad.targeting) ? ad.targeting : [])
          .reduce((memo, item) => {
            memo[item.key] = item.values[0];
            return memo;
          }, {'rpfl_elemid': associatedBidRequest.adUnitCode});

        bids.push(bid);
      } else {
        utils.logError(`Rubicon: bidRequest undefined at index position:${i}`, bidRequest, responseObj);
      }

      return bids;
    }, []).sort((adA, adB) => {
      return (adB.cpm || 0.0) - (adA.cpm || 0.0);
    });
  },
  getUserSyncs: function (syncOptions, responses, gdprConsent, uspConsent) {
    if (!hasSynced && syncOptions.iframeEnabled) {
      // data is only assigned if params are available to pass to SYNC_ENDPOINT
      let params = '';

      if (gdprConsent && typeof gdprConsent.consentString === 'string') {
        // add 'gdpr' only if 'gdprApplies' is defined
        if (typeof gdprConsent.gdprApplies === 'boolean') {
          params += `?gdpr=${Number(gdprConsent.gdprApplies)}&gdpr_consent=${gdprConsent.consentString}`;
        } else {
          params += `?gdpr_consent=${gdprConsent.consentString}`;
        }
      }

      if (uspConsent) {
        params += `${params ? '&' : '?'}us_privacy=${encodeURIComponent(uspConsent)}`;
      }

      hasSynced = true;
      return {
        type: 'iframe',
        url: SYNC_ENDPOINT + params
      };
    }
  },
  /**
   * Covert bid param types for S2S
   * @param {Object} params bid params
   * @param {Boolean} isOpenRtb boolean to check openrtb2 protocol
   * @return {Object} params bid params
   */
  transformBidParams: function(params, isOpenRtb) {
    return utils.convertTypes({
      'accountId': 'number',
      'siteId': 'number',
      'zoneId': 'number'
    }, params);
  }
};

function _getScreenResolution() {
  return [window.screen.width, window.screen.height].join('x');
}

function _getDigiTrustQueryParams(bidRequest = {}, endpointName) {
  if (!endpointName || !DIGITRUST_PROP_NAMES[endpointName]) {
    return null;
  }
  const propNames = DIGITRUST_PROP_NAMES[endpointName];

  function getDigiTrustId() {
    const bidRequestDigitrust = utils.deepAccess(bidRequest, 'userId.digitrustid.data');
    if (bidRequestDigitrust) {
      return bidRequestDigitrust;
    }

    let digiTrustUser = (window.DigiTrust && (config.getConfig('digiTrustId') || window.DigiTrust.getUser({member: 'T9QSFKPDN9'})));
    return (digiTrustUser && digiTrustUser.success && digiTrustUser.identity) || null;
  }

  let digiTrustId = getDigiTrustId();
  // Verify there is an ID and this user has not opted out
  if (!digiTrustId || (digiTrustId.privacy && digiTrustId.privacy.optout)) {
    return null;
  }

  const digiTrustQueryParams = {
    [propNames.id]: digiTrustId.id,
    [propNames.keyv]: digiTrustId.keyv
  };
  if (propNames.pref) {
    digiTrustQueryParams[propNames.pref] = 0;
  }
  return digiTrustQueryParams;
}

/**
 * @param {BidRequest} bidRequest
 * @param bidderRequest
 * @returns {string}
 */
function _getPageUrl(bidRequest, bidderRequest) {
  let pageUrl = config.getConfig('pageUrl');
  if (bidRequest.params.referrer) {
    pageUrl = bidRequest.params.referrer;
  } else if (!pageUrl) {
    pageUrl = bidderRequest.refererInfo.referer;
  }
  return bidRequest.params.secure ? pageUrl.replace(/^http:/i, 'https:') : pageUrl;
}

function _renderCreative(script, impId) {
  return `<html>
<head><script type='text/javascript'>inDapIF=true;</script></head>
<body style='margin : 0; padding: 0;'>
<!-- Rubicon Project Ad Tag -->
<div data-rp-impression-id='${impId}'>
<script type='text/javascript'>${script}</script>
</div>
</body>
</html>`;
}

function parseSizes(bid, mediaType) {
  let params = bid.params;
  if (mediaType === 'video') {
    let size = [];
    if (params.video && params.video.playerWidth && params.video.playerHeight) {
      size = [
        params.video.playerWidth,
        params.video.playerHeight
      ];
    } else if (Array.isArray(utils.deepAccess(bid, 'mediaTypes.video.playerSize')) && bid.mediaTypes.video.playerSize.length === 1) {
      size = bid.mediaTypes.video.playerSize[0];
    } else if (Array.isArray(bid.sizes) && bid.sizes.length > 0 && Array.isArray(bid.sizes[0]) && bid.sizes[0].length > 1) {
      size = bid.sizes[0];
    }
    return size;
  }

  // deprecated: temp legacy support
  let sizes = [];
  if (Array.isArray(params.sizes)) {
    sizes = params.sizes;
  } else if (typeof utils.deepAccess(bid, 'mediaTypes.banner.sizes') !== 'undefined') {
    sizes = mapSizes(bid.mediaTypes.banner.sizes);
  } else if (Array.isArray(bid.sizes) && bid.sizes.length > 0) {
    sizes = mapSizes(bid.sizes)
  } else {
    utils.logWarn('Rubicon: no sizes are setup or found');
  }

  return masSizeOrdering(sizes);
}

/**
 * @param {Object} data
 * @param bidRequest
 * @param bidderRequest
 */
function appendSiteAppDevice(data, bidRequest, bidderRequest) {
  if (!data) return;

  // ORTB specifies app OR site
  if (typeof config.getConfig('app') === 'object') {
    data.app = config.getConfig('app');
  } else {
    data.site = {
      page: _getPageUrl(bidRequest, bidderRequest)
    }
  }
  if (typeof config.getConfig('device') === 'object') {
    data.device = config.getConfig('device');
  }
  // Add language to site and device objects if there
  if (bidRequest.params.video.language) {
    ['site', 'device'].forEach(function(param) {
      if (data[param]) {
        data[param].content = Object.assign({language: bidRequest.params.video.language}, data[param].content)
      }
    });
  }
}

/**
 * @param {Object} data
 * @param {BidRequest} bidRequest
 */
function addVideoParameters(data, bidRequest) {
  if (typeof data.imp[0].video === 'object' && data.imp[0].video.skip === undefined) {
    data.imp[0].video.skip = bidRequest.params.video.skip;
  }
  if (typeof data.imp[0].video === 'object' && data.imp[0].video.skipafter === undefined) {
    data.imp[0].video.skipafter = bidRequest.params.video.skipdelay;
  }
  // video.pos can already be specified by adunit.mediatypes.video.pos.
  // but if not, it might be specified in the params
  if (typeof data.imp[0].video === 'object' && data.imp[0].video.pos === undefined) {
    if (bidRequest.params.position === 'atf') {
      data.imp[0].video.pos = 1;
    } else if (bidRequest.params.position === 'btf') {
      data.imp[0].video.pos = 3;
    }
  }

  const size = parseSizes(bidRequest, 'video')
  data.imp[0].video.w = size[0]
  data.imp[0].video.h = size[1]
}

/**
 * @param sizes
 * @returns {*}
 */
function mapSizes(sizes) {
  return utils.parseSizesInput(sizes)
  // map sizes while excluding non-matches
    .reduce((result, size) => {
      let mappedSize = parseInt(sizeMap[size], 10);
      if (mappedSize) {
        result.push(mappedSize);
      }
      return result;
    }, []);
}

/**
 * Test if bid has mediaType or mediaTypes set for video.
 * Also makes sure the video object is present in the rubicon bidder params
 * @param {BidRequest} bidRequest
 * @returns {boolean}
 */
export function hasVideoMediaType(bidRequest) {
  if (typeof utils.deepAccess(bidRequest, 'params.video') !== 'object') {
    return false;
  }
  return (typeof utils.deepAccess(bidRequest, `mediaTypes.${VIDEO}`) !== 'undefined');
}

/**
 * Determine bidRequest mediaType
 * @param bid the bid to test
 * @param log whether we should log errors/warnings for invalid bids
 * @returns {string|undefined} Returns 'video' or 'banner' if resolves to a type, or undefined otherwise (invalid).
 */
function bidType(bid, log = false) {
  // Is it considered video ad unit by rubicon
  if (hasVideoMediaType(bid)) {
    // Removed legacy mediaType support. new way using mediaTypes.video object is now required
    // We require either context as instream or outstream
    if (['outstream', 'instream'].indexOf(utils.deepAccess(bid, `mediaTypes.${VIDEO}.context`)) === -1) {
      if (log) {
        utils.logError('Rubicon: mediaTypes.video.context must be outstream or instream');
      }
      return;
    }

    // we require playerWidth and playerHeight to come from one of params.playerWidth/playerHeight or mediaTypes.video.playerSize or adUnit.sizes
    if (parseSizes(bid, 'video').length < 2) {
      if (log) {
        utils.logError('Rubicon: could not determine the playerSize of the video');
      }
      return;
    }

    if (log) {
      utils.logMessage('Rubicon: making video request for adUnit', bid.adUnitCode);
    }
    return 'video';
  } else {
    // we require banner sizes to come from one of params.sizes or mediaTypes.banner.sizes or adUnit.sizes, in that order
    // if we cannot determine them, we reject it!
    if (parseSizes(bid, 'banner').length === 0) {
      if (log) {
        utils.logError('Rubicon: could not determine the sizes for banner request');
      }
      return;
    }

    // everything looks good for banner so lets do it
    if (log) {
      utils.logMessage('Rubicon: making banner request for adUnit', bid.adUnitCode);
    }
    return 'banner';
  }
}

export function masSizeOrdering(sizes) {
  const MAS_SIZE_PRIORITY = [15, 2, 9];

  return sizes.sort((first, second) => {
    // sort by MAS_SIZE_PRIORITY priority order
    const firstPriority = MAS_SIZE_PRIORITY.indexOf(first);
    const secondPriority = MAS_SIZE_PRIORITY.indexOf(second);

    if (firstPriority > -1 || secondPriority > -1) {
      if (firstPriority === -1) {
        return 1;
      }
      if (secondPriority === -1) {
        return -1;
      }
      return firstPriority - secondPriority;
    }

    // and finally ascending order
    return first - second;
  });
}

export function determineRubiconVideoSizeId(bid) {
  // If we have size_id in the bid then use it
  let rubiconSizeId = parseInt(utils.deepAccess(bid, 'params.video.size_id'));
  if (!isNaN(rubiconSizeId)) {
    return rubiconSizeId;
  }
  // otherwise 203 for outstream and 201 for instream
  // When this function is used we know it has to be one of outstream or instream
  return utils.deepAccess(bid, `mediaTypes.${VIDEO}.context`) === 'outstream' ? 203 : 201;
}

/**
 * @param {PrebidConfig} config
 * @returns {{ranges: {ranges: Object[]}}}
 */
export function getPriceGranularity(config) {
  return {
    ranges: {
      low: [{max: 5.00, increment: 0.50}],
      medium: [{max: 20.00, increment: 0.10}],
      high: [{max: 20.00, increment: 0.01}],
      auto: [
        {max: 5.00, increment: 0.05},
        {min: 5.00, max: 10.00, increment: 0.10},
        {min: 10.00, max: 20.00, increment: 0.50}
      ],
      dense: [
        {max: 3.00, increment: 0.01},
        {min: 3.00, max: 8.00, increment: 0.05},
        {min: 8.00, max: 20.00, increment: 0.50}
      ],
      custom: config.getConfig('customPriceBucket') && config.getConfig('customPriceBucket').buckets
    }[config.getConfig('priceGranularity')]
  };
}

// Function to validate the required video params
export function hasValidVideoParams(bid) {
  let isValid = true;
  // incase future javascript changes the string represenation of the array or number classes!
  let arrayType = Object.prototype.toString.call([]);
  let numberType = Object.prototype.toString.call(0);
  // required params and their associated object type
  var requiredParams = {
    mimes: arrayType,
    protocols: arrayType,
    maxduration: numberType,
    linearity: numberType,
    api: arrayType
  }
  // loop through each param and verify it has the correct
  Object.keys(requiredParams).forEach(function(param) {
    if (Object.prototype.toString.call(utils.deepAccess(bid, 'mediaTypes.video.' + param)) !== requiredParams[param]) {
      isValid = false;
      utils.logError('Rubicon: mediaTypes.video.' + param + ' is required and must be of type: ' + requiredParams[param]);
    }
  })
  return isValid;
}

/**
 * Make sure the required params are present
 * @param {Object} schain
 * @param {Bool}
 */
export function hasValidSupplyChainParams(schain) {
  let isValid = false;
  const requiredFields = ['asi', 'sid', 'hp'];
  if (!schain.nodes) return isValid;
  isValid = schain.nodes.reduce((status, node) => {
    if (!status) return status;
    return requiredFields.every(field => node.hasOwnProperty(field));
  }, true);
  if (!isValid) utils.logError('Rubicon: required schain params missing');
  return isValid;
}

/**
 * Creates a URL key value param, encoding the
 * param unless the key is schain
 * @param {String} key
 * @param {String} param
 * @returns {String}
 */
export function encodeParam(key, param) {
  if (key === 'rp_schain') return `rp_schain=${param}`;
  return `${key}=${encodeURIComponent(param)}`;
}

/**
 * split array into multiple arrays of defined size
 * @param {Array} array
 * @param {number} size
 * @returns {Array}
 */
function partitionArray(array, size) {
  return array.map((e, i) => (i % size === 0) ? array.slice(i, i + size) : null).filter((e) => e)
}

var hasSynced = false;

export function resetUserSync() {
  hasSynced = false;
}

registerBidder(spec);<|MERGE_RESOLUTION|>--- conflicted
+++ resolved
@@ -307,11 +307,7 @@
             source: 'sharedid.org',
             uids: [{
               id: bidRequest.userId.sharedid.id,
-<<<<<<< HEAD
               atype: 1,
-=======
-              atype: 3,
->>>>>>> 01f4b287
               ext: {
                 third: bidRequest.userId.sharedid.third
               }
@@ -1199,7 +1195,7 @@
   if (!schain.nodes) return isValid;
   isValid = schain.nodes.reduce((status, node) => {
     if (!status) return status;
-    return requiredFields.every(field => node.hasOwnProperty(field));
+    return requiredFields.every(field => node[field]);
   }, true);
   if (!isValid) utils.logError('Rubicon: required schain params missing');
   return isValid;
