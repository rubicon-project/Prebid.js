import Adapter from 'src/adapter';
import bidfactory from 'src/bidfactory';
import bidmanager from 'src/bidmanager';
import adaptermanager from 'src/adaptermanager';
import * as utils from 'src/utils';
import { ajax } from 'src/ajax';
import { STATUS } from 'src/constants';

const RUBICON_BIDDER_CODE = 'rubicon';

// use deferred function call since version isn't defined yet at this point
function getIntegration() {
  return 'pbjs_lite_' + $$PREBID_GLOBAL$$.version;
}

function isSecure() {
  return location.protocol === 'https:';
}

// use protocol relative urls for http or https
const FASTLANE_ENDPOINT = '//fastlane.rubiconproject.com/a/api/fastlane.json';
const VIDEO_ENDPOINT = '//fastlane-adv.rubiconproject.com/v1/auction/video';

const TIMEOUT_BUFFER = 500;

var sizeMap = {
  1: '468x60',
  2: '728x90',
  8: '120x600',
  9: '160x600',
  10: '300x600',
  13: '200x200',
  14: '250x250',
  15: '300x250',
  16: '336x280',
  19: '300x100',
  31: '980x120',
  32: '250x360',
  33: '180x500',
  35: '980x150',
  37: '468x400',
  38: '930x180',
  43: '320x50',
  44: '300x50',
  48: '300x300',
  54: '300x1050',
  55: '970x90',
  57: '970x250',
  58: '1000x90',
  59: '320x80',
  60: '320x150',
  61: '1000x1000',
  65: '640x480',
  67: '320x480',
  68: '1800x1000',
  72: '320x320',
  73: '320x160',
  78: '980x240',
  79: '980x300',
  80: '980x400',
  83: '480x300',
  94: '970x310',
  96: '970x210',
  101: '480x320',
  102: '768x1024',
  103: '480x280',
  113: '1000x300',
  117: '320x100',
  125: '800x250',
  126: '200x600',
  195: '600x300'
};
utils._each(sizeMap, (item, key) => sizeMap[item] = key);

function RubiconAdapter() {
<<<<<<< HEAD
  let hasUserSyncFired = false;
=======
  var baseAdapter = new Adapter(RUBICON_BIDDER_CODE);
>>>>>>> 127c320c

  function _callBids(bidderRequest) {
    var bids = bidderRequest.bids || [];

    bids.forEach(bid => {
      try {
        // Video endpoint only accepts POST calls
        if (bid.mediaType === 'video') {
          ajax(
            VIDEO_ENDPOINT,
            {
              success: bidCallback,
              error: bidError
            },
            buildVideoRequestPayload(bid, bidderRequest),
            {
              withCredentials: true
            }
          );
        } else {
          ajax(
            buildOptimizedCall(bid),
            {
              success: bidCallback,
              error: bidError
            },
            undefined,
            {
              withCredentials: true
            }
          );
        }
      } catch (err) {
        utils.logError('Error sending rubicon request for placement code ' + bid.placementCode, null, err);
        addErrorBid();
      }

      function bidCallback(responseText) {
        try {
          utils.logMessage('XHR callback function called for ad ID: ' + bid.bidId);
          handleRpCB(responseText, bid);
        } catch (err) {
          if (typeof err === 'string') {
            utils.logWarn(`${err} when processing rubicon response for placement code ${bid.placementCode}`);
          } else {
            utils.logError('Error processing rubicon response for placement code ' + bid.placementCode, null, err);
          }
          addErrorBid();
        }
      }

      function bidError(err, xhr) {
        utils.logError('Request for rubicon responded with:', xhr.status, err);
        addErrorBid();
      }

      function addErrorBid() {
        let badBid = bidfactory.createBid(STATUS.NO_BID, bid);
        badBid.bidderCode = baseAdapter.getBidderCode();
        bidmanager.addBidResponse(bid.placementCode, badBid);
      }
    });
  }

  function _getScreenResolution() {
    return [window.screen.width, window.screen.height].join('x');
  }

  function _getDigiTrustQueryParams() {
    function getDigiTrustId() {
      let digiTrustUser = window.DigiTrust && window.DigiTrust.getUser({member: 'T9QSFKPDN9'});
      return (digiTrustUser && digiTrustUser.success && digiTrustUser.identity) || null;
    }
    let digiTrustId = getDigiTrustId();
    // Verify there is an ID and this user has not opted out
    if (!digiTrustId || (digiTrustId.privacy && digiTrustId.privacy.optout)) {
      return [];
    }
    return [
      'dt.id', digiTrustId.id,
      'dt.keyv', digiTrustId.keyv,
      'dt.pref', 0
    ];
  }

  function buildVideoRequestPayload(bid, bidderRequest) {
    bid.startTime = new Date().getTime();

    let params = bid.params;

    if (!params || typeof params.video !== 'object') {
      throw 'Invalid Video Bid';
    }

    let size;
    if (params.video.playerWidth && params.video.playerHeight) {
      size = [
        params.video.playerWidth,
        params.video.playerHeight
      ];
    } else if (
      Array.isArray(bid.sizes) && bid.sizes.length > 0 &&
        Array.isArray(bid.sizes[0]) && bid.sizes[0].length > 1
    ) {
      size = bid.sizes[0];
    } else {
      throw 'Invalid Video Bid - No size provided';
    }

    let postData = {
      page_url: !params.referrer ? utils.getTopWindowUrl() : params.referrer,
      resolution: _getScreenResolution(),
      account_id: params.accountId,
      integration: getIntegration(),
      timeout: bidderRequest.timeout - (Date.now() - bidderRequest.auctionStart + TIMEOUT_BUFFER),
      stash_creatives: true,
      ae_pass_through_parameters: params.video.aeParams,
      slots: []
    };

    // Define the slot object
    let slotData = {
      site_id: params.siteId,
      zone_id: params.zoneId,
      position: params.position || 'btf',
      floor: parseFloat(params.floor) > 0.01 ? params.floor : 0.01,
      element_id: bid.placementCode,
      name: bid.placementCode,
      language: params.video.language,
      width: size[0],
      height: size[1]
    };

    // check and add inventory, keywords, visitor and size_id data
    if (params.video.size_id) {
      slotData.size_id = params.video.size_id;
    } else {
      throw 'Invalid Video Bid - Invalid Ad Type!';
    }

    if (params.inventory && typeof params.inventory === 'object') {
      slotData.inventory = params.inventory;
    }

    if (params.keywords && Array.isArray(params.keywords)) {
      slotData.keywords = params.keywords;
    }

    if (params.visitor && typeof params.visitor === 'object') {
      slotData.visitor = params.visitor;
    }

    postData.slots.push(slotData);

    return (JSON.stringify(postData));
  }

  function buildOptimizedCall(bid) {
    bid.startTime = new Date().getTime();

    var {
      accountId,
      siteId,
      zoneId,
      position,
      floor,
      keywords,
      visitor,
      inventory,
      userId,
      referrer: pageUrl
    } = bid.params;

    // defaults
    floor = (floor = parseFloat(floor)) > 0.01 ? floor : 0.01;
    position = position || 'btf';

    // use rubicon sizes if provided, otherwise adUnit.sizes
    var parsedSizes = RubiconAdapter.masSizeOrdering(Array.isArray(bid.params.sizes)
      ? bid.params.sizes.map(size => (sizeMap[size] || '').split('x')) : bid.sizes
    );

    if (parsedSizes.length < 1) {
      throw 'no valid sizes';
    }

    if (!/^\d+$/.test(accountId)) {
      throw 'invalid accountId provided';
    }

    // using array to honor ordering. if order isn't important (it shouldn't be), an object would probably be preferable
    var queryString = [
      'account_id', accountId,
      'site_id', siteId,
      'zone_id', zoneId,
      'size_id', parsedSizes[0],
      'alt_size_ids', parsedSizes.slice(1).join(',') || undefined,
      'p_pos', position,
      'rp_floor', floor,
      'rp_secure', isSecure() ? '1' : '0',
      'tk_flint', getIntegration(),
      'p_screen_res', _getScreenResolution(),
      'kw', keywords,
      'tk_user_key', userId
    ];

    if (visitor !== null && typeof visitor === 'object') {
      utils._each(visitor, (item, key) => queryString.push(`tg_v.${key}`, item));
    }

    if (inventory !== null && typeof inventory === 'object') {
      utils._each(inventory, (item, key) => queryString.push(`tg_i.${key}`, item));
    }

    queryString.push(
      'rand', Math.random(),
      'rf', !pageUrl ? utils.getTopWindowUrl() : pageUrl
    );

    queryString = queryString.concat(_getDigiTrustQueryParams());

    return queryString.reduce(
      (memo, curr, index) =>
        index % 2 === 0 && queryString[index + 1] !== undefined
          ? memo + curr + '=' + encodeURIComponent(queryString[index + 1]) + '&' : memo,
      FASTLANE_ENDPOINT + '?'
    ).slice(0, -1); // remove trailing &
  }

  let _renderCreative = (script, impId) => `<html>
<head><script type='text/javascript'>inDapIF=true;</script></head>
<body style='margin : 0; padding: 0;'>
<!-- Rubicon Project Ad Tag -->
<div data-rp-impression-id='${impId}'>
<script type='text/javascript'>${script}</script>
</div>
</body>
</html>`;

  function handleRpCB(responseText, bidRequest) {
    const responseObj = JSON.parse(responseText); // can throw
    let ads = responseObj.ads;
    const adResponseKey = bidRequest.placementCode;

    // check overall response
    if (typeof responseObj !== 'object' || responseObj.status !== 'ok') {
      throw 'bad response';
    }

    // video ads array is wrapped in an object
    if (bidRequest.mediaType === 'video' && typeof ads === 'object') {
      ads = ads[adResponseKey];
    }

    // check the ad response
    if (!Array.isArray(ads) || ads.length < 1) {
      throw 'invalid ad response';
    }

    // if there are multiple ads, sort by CPM
    ads = ads.sort(_adCpmSort);

    ads.forEach(ad => {
      if (ad.status !== 'ok') {
        throw 'bad ad status';
      }

      // store bid response
      // bid status is good (indicating 1)
      var bid = bidfactory.createBid(STATUS.GOOD, bidRequest);
      bid.creative_id = ad.ad_id;
      bid.bidderCode = baseAdapter.getBidderCode();
      bid.cpm = ad.cpm || 0;
      bid.dealId = ad.deal;
      if (bidRequest.mediaType === 'video') {
        bid.width = bidRequest.params.video.playerWidth;
        bid.height = bidRequest.params.video.playerHeight;
        bid.vastUrl = ad.creative_depot_url;
        bid.descriptionUrl = ad.impression_id;
        bid.impression_id = ad.impression_id;
      } else {
        bid.ad = _renderCreative(ad.script, ad.impression_id);
        [bid.width, bid.height] = sizeMap[ad.size_id].split('x').map(num => Number(num));
      }

      // add server-side targeting
      bid.rubiconTargeting = (Array.isArray(ad.targeting) ? ad.targeting : [])
        .reduce((memo, item) => {
          memo[item.key] = item.values[0];
          return memo;
        }, {'rpfl_elemid': bidRequest.placementCode});

      try {
        bidmanager.addBidResponse(bidRequest.placementCode, bid);
      } catch (err) {
        utils.logError('Error from addBidResponse', null, err);
      }
    });
    // Run the Emily user sync
    hasUserSyncFired = syncEmily(hasUserSyncFired);
  }

  function _adCpmSort(adA, adB) {
    return (adB.cpm || 0.0) - (adA.cpm || 0.0);
  }

  return Object.assign(this, baseAdapter, {
    callBids: _callBids
  });
}

RubiconAdapter.masSizeOrdering = function(sizes) {
  const MAS_SIZE_PRIORITY = [15, 2, 9];

  return utils.parseSizesInput(sizes)
    // map sizes while excluding non-matches
    .reduce((result, size) => {
      let mappedSize = parseInt(sizeMap[size], 10);
      if (mappedSize) {
        result.push(mappedSize);
      }
      return result;
    }, [])
    .sort((first, second) => {
      // sort by MAS_SIZE_PRIORITY priority order
      const firstPriority = MAS_SIZE_PRIORITY.indexOf(first);
      const secondPriority = MAS_SIZE_PRIORITY.indexOf(second);

      if (firstPriority > -1 || secondPriority > -1) {
        if (firstPriority === -1) {
          return 1;
        }
        if (secondPriority === -1) {
          return -1;
        }
        return firstPriority - secondPriority;
      }

      // and finally ascending order
      return first - second;
    });
};

<<<<<<< HEAD
/**
 * syncEmily
 * @summary A user sync dependency for the Rubicon Project adapter
 * When enabled, creates an user sync iframe after a delay once the first auction is complete.
 * Only fires once except that with each winning creative there will be additional, similar calls to the same service.
 * @example
 *  // Config example for Rubicon user sync
 *  $$PREBID_GLOBAL$$.rubiconGlobals = {
 *    userSync: {
 *      enabled: true,
 *      delay: 1000
 *    }
 *  }
 * @return {boolean} Whether or not Emily synced
 */
function syncEmily(hasSynced) {
  // Check that it has not already been triggered - only meant to fire once
  if (hasSynced) {
    return true;
  }

  const defaultUserSyncConfig = {
    enabled: true,
    delay: 5000
  };
  const iframeUrl = 'https://tap-secure.rubiconproject.com/partner/scripts/rubicon/emily.html?rtb_ext=1';

  let publisherUserSyncConfig = $$PREBID_GLOBAL$$.rubiconGlobals && $$PREBID_GLOBAL$$.rubiconGlobals.userSync;
  // Merge publisher user sync config with the defaults
  let userSyncConfig = Object.assign(defaultUserSyncConfig, publisherUserSyncConfig);

  // Check that user sync is enabled
  if (!userSyncConfig.enabled) {
    return false;
  }

  // Delay inserting the Emily iframe
  setTimeout(() => utils.insertCookieSyncIframe(iframeUrl), Number(userSyncConfig.delay));
  return true;
}

RubiconAdapter.createNew = function() {
  return new RubiconAdapter();
};

adaptermanager.registerBidAdapter(new RubiconAdapter, RUBICON_BIDDER_CODE, {
=======
adaptermanager.registerBidAdapter(new RubiconAdapter(), RUBICON_BIDDER_CODE, {
>>>>>>> 127c320c
  supportedMediaTypes: ['video']
});
adaptermanager.aliasBidAdapter(RUBICON_BIDDER_CODE, 'rubiconLite');

module.exports = RubiconAdapter;<|MERGE_RESOLUTION|>--- conflicted
+++ resolved
@@ -73,11 +73,8 @@
 utils._each(sizeMap, (item, key) => sizeMap[item] = key);
 
 function RubiconAdapter() {
-<<<<<<< HEAD
-  let hasUserSyncFired = false;
-=======
   var baseAdapter = new Adapter(RUBICON_BIDDER_CODE);
->>>>>>> 127c320c
+  var hasUserSyncFired = false;
 
   function _callBids(bidderRequest) {
     var bids = bidderRequest.bids || [];
@@ -421,7 +418,6 @@
     });
 };
 
-<<<<<<< HEAD
 /**
  * syncEmily
  * @summary A user sync dependency for the Rubicon Project adapter
@@ -463,14 +459,7 @@
   return true;
 }
 
-RubiconAdapter.createNew = function() {
-  return new RubiconAdapter();
-};
-
-adaptermanager.registerBidAdapter(new RubiconAdapter, RUBICON_BIDDER_CODE, {
-=======
 adaptermanager.registerBidAdapter(new RubiconAdapter(), RUBICON_BIDDER_CODE, {
->>>>>>> 127c320c
   supportedMediaTypes: ['video']
 });
 adaptermanager.aliasBidAdapter(RUBICON_BIDDER_CODE, 'rubiconLite');
