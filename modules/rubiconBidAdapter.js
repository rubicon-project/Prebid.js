import * as utils from 'src/utils';
import {registerBidder} from 'src/adapters/bidderFactory';
import {config} from 'src/config';
import {BANNER, VIDEO} from 'src/mediaTypes';

const INTEGRATION = 'pbjs_lite_v$prebid.version$';

function isSecure() {
  return location.protocol === 'https:';
}

// use protocol relative urls for http or https
const FASTLANE_ENDPOINT = '//fastlane.rubiconproject.com/a/api/fastlane.json';
const VIDEO_ENDPOINT = '//localhost:8080/openrtb2/auction';
const SYNC_ENDPOINT = 'https://eus.rubiconproject.com/usync.html';

let sizeMap = {
  1: '468x60',
  2: '728x90',
  5: '120x90',
  8: '120x600',
  9: '160x600',
  10: '300x600',
  13: '200x200',
  14: '250x250',
  15: '300x250',
  16: '336x280',
  19: '300x100',
  31: '980x120',
  32: '250x360',
  33: '180x500',
  35: '980x150',
  37: '468x400',
  38: '930x180',
  43: '320x50',
  44: '300x50',
  48: '300x300',
  53: '1024x768',
  54: '300x1050',
  55: '970x90',
  57: '970x250',
  58: '1000x90',
  59: '320x80',
  60: '320x150',
  61: '1000x1000',
  64: '580x500',
  65: '640x480',
  67: '320x480',
  68: '1800x1000',
  72: '320x320',
  73: '320x160',
  78: '980x240',
  79: '980x300',
  80: '980x400',
  83: '480x300',
  94: '970x310',
  96: '970x210',
  101: '480x320',
  102: '768x1024',
  103: '480x280',
  108: '320x240',
  113: '1000x300',
  117: '320x100',
  125: '800x250',
  126: '200x600',
  144: '980x600',
  159: '320x250',
  195: '600x300',
  199: '640x200',
  213: '1030x590',
  214: '980x360',
  232: '580x400',
  257: '400x600'
};
utils._each(sizeMap, (item, key) => sizeMap[item] = key);

export const spec = {
  code: 'rubicon',
  aliases: ['rubiconLite'],
  supportedMediaTypes: [BANNER, VIDEO],
  /**
   * @param {object} bid
   * @return boolean
   */
  isBidRequestValid: function (bid) {
    if (typeof bid.params !== 'object') {
      return false;
    }

<<<<<<< HEAD
    if (!/^\d+$/.test(params.accountId) || !Number.isInteger(params.siteId) || !Number.isInteger(params.zoneId)) {
      utils.logError('Rubicon bid adapter Error: wrong format of accountId or siteId or zoneId.');
      return false;
    }

    // Log warning if context is 'outstream', is not currently supported
    if (utils.deepAccess(bid, `mediaTypes.${VIDEO}.context`) === 'outstream') {
      utils.logWarn('Warning: outstream video for Rubicon Client Adapter is not supported yet');
    }

    // Log warning if mediaTypes contains both 'banner' and 'video'
    if (spec.hasVideoMediaType(bid) && typeof utils.deepAccess(bid, `mediaTypes.${BANNER}`) !== 'undefined') {
      utils.logWarn('Warning: instream video and banner requested for same ad unit, continuing with video instream request');
    }

    // Bid is invalid if legacy video is set but params video is missing size_id
    if (bid.mediaType === 'video' && typeof utils.deepAccess(bid, 'params.video.size_id') === 'undefined') {
      return false;
    }

    // Bid is invalid if mediaTypes video is invalid and a mediaTypes banner property is not defined
    if (bid.mediaTypes && !spec.hasVideoMediaType(bid) && typeof bid.mediaTypes.banner === 'undefined') {
      return false;
    }

    return spec.hasVideoMediaType(bid) || parseSizes(bid).length > 0;
=======
    if (!/^\d+$/.test(bid.params.accountId)) {
      return false;
    }

    if (hasVideoMediaType(bid)) {
      // Log warning if mediaTypes contains both 'banner' and 'video'
      if (utils.deepAccess(bid, `mediaTypes.${VIDEO}.context`) === 'instream' || bid.mediaType === VIDEO) {
        if (typeof utils.deepAccess(bid, 'params.video.size_id') === 'undefined') {
          utils.logError('Rubicon bid adapter Error: size id is missing for instream video request.');
          return false;
        }
      } else if (utils.deepAccess(bid, `mediaTypes.${VIDEO}.context`) === 'outstream') {
        if (utils.deepAccess(bid, 'params.video.size_id') !== 203) {
          utils.logWarn('Rubicon bid adapter Warning: outstream video is sending invalid size id, converting size id to 203.');
        }
      } else {
        utils.logError('Rubicon bid adapter Error: no instream or outstream context defined in mediaTypes.');
        return false;
      }
      if (typeof utils.deepAccess(bid, `mediaTypes.${BANNER}`) !== 'undefined') {
        utils.logWarn('Rubicon bid adapter Warning: video and banner requested for same ad unit, continuing with video request, multi-format request is not supported by rubicon yet.');
      }
    }
    return parseSizes(bid).length > 0;
>>>>>>> 587ae69b
  },
  /**
   * @param {BidRequest[]} bidRequests
   * @param bidderRequest
   * @return ServerRequest[]
   */
  buildRequests: function (bidRequests, bidderRequest) {
    // separate video bids because the requests are structured differently
    let requests = [];
    const videoRequests = bidRequests.filter(hasVideoMediaType).map(bidRequest => {
      bidRequest.startTime = new Date().getTime();

      let data = {
<<<<<<< HEAD
        id: utils.generateUUID(),
        test: config.getConfig('debug') ? 1 : 0,
        cur: ['USD'],
        imp: [{
          id: bidRequest.adUnitCode,
          secure: isSecure() || bidRequest.params.secure ? 1 : 0,
          ext: {
            rubicon: bidRequest.params
          },
          video: utils.deepAccess(bidRequest, 'mediaTypes.video')
        }],
        ext: {
          prebid: {
            cache: {
              vastxml: {
                ttlseconds: 300
              }
            },
            targeting: {
              includewinners: true
            }
          }
        }
      };

      appendSiteAppDevice(data);
=======
        page_url: _getPageUrl(bidRequest),
        resolution: _getScreenResolution(),
        account_id: params.accountId,
        integration: INTEGRATION,
        'x_source.tid': bidRequest.transactionId,
        timeout: bidderRequest.timeout - (Date.now() - bidderRequest.auctionStart + TIMEOUT_BUFFER),
        stash_creatives: true,
        slots: []
      };

      // Define the slot object
      let slotData = {
        site_id: params.siteId,
        zone_id: params.zoneId,
        position: params.position === 'atf' || params.position === 'btf' ? params.position : 'unknown',
        floor: parseFloat(params.floor) > 0.01 ? params.floor : 0.01,
        element_id: bidRequest.adUnitCode,
        name: bidRequest.adUnitCode,
        width: size[0],
        height: size[1],
        size_id: utils.deepAccess(bidRequest, `mediaTypes.${VIDEO}.context`) === 'outstream' ? 203 : params.video.size_id
      };

      if (params.video) {
        data.ae_pass_through_parameters = params.video.aeParams;
        slotData.language = params.video.language;
      }

      if (params.inventory && typeof params.inventory === 'object') {
        slotData.inventory = params.inventory;
      }

      if (params.keywords && Array.isArray(params.keywords)) {
        slotData.keywords = params.keywords;
      }

      if (params.visitor && typeof params.visitor === 'object') {
        slotData.visitor = params.visitor;
      }

      data.slots.push(slotData);
>>>>>>> 587ae69b

      if (bidderRequest.gdprConsent) {
        // add 'gdpr' only if 'gdprApplies' is defined
        if (typeof bidderRequest.gdprConsent.gdprApplies === 'boolean') {
          data.gdpr = Number(bidderRequest.gdprConsent.gdprApplies);
        }
        data.gdpr_consent = bidderRequest.gdprConsent.consentString;
      }

      return {
        method: 'POST',
        url: VIDEO_ENDPOINT,
        data,
        bidRequest
      }
    });

    if (config.getConfig('rubicon.singleRequest') !== true) {
      // bids are not grouped if single request mode is not enabled
      requests = videoRequests.concat(bidRequests.filter(bidRequest => !hasVideoMediaType(bidRequest)).map(bidRequest => {
        const bidParams = spec.createSlotParams(bidRequest, bidderRequest);
        return {
          method: 'GET',
          url: FASTLANE_ENDPOINT,
          data: spec.getOrderedParams(bidParams).reduce((paramString, key) => {
            const propValue = bidParams[key];
            return ((utils.isStr(propValue) && propValue !== '') || utils.isNumber(propValue)) ? `${paramString}${key}=${encodeURIComponent(propValue)}&` : paramString;
          }, '') + `slots=1&rand=${Math.random()}`,
          bidRequest
        };
      }));
    } else {
      // single request requires bids to be grouped by site id into a single request
      // note: utils.groupBy wasn't used because deep property access was needed
      const nonVideoRequests = bidRequests.filter(bidRequest => !hasVideoMediaType(bidRequest));
      const groupedBidRequests = nonVideoRequests.reduce((groupedBids, bid) => {
        (groupedBids[bid.params['siteId']] = groupedBids[bid.params['siteId']] || []).push(bid);
        return groupedBids;
      }, {});

      requests = videoRequests.concat(Object.keys(groupedBidRequests).map(bidGroupKey => {
        let bidsInGroup = groupedBidRequests[bidGroupKey];

        // fastlane SRA has a limit of 10 slots
        if (bidsInGroup.length > 10) {
          utils.logWarn(`Rubicon bid adapter Warning: single request mode has a limit of 10 bids: ${bidsInGroup.length - 10} bids were not sent`);
          bidsInGroup = bidsInGroup.slice(0, 10);
        }

        const combinedSlotParams = spec.combineSlotUrlParams(bidsInGroup.map(bidRequest => {
          return spec.createSlotParams(bidRequest, bidderRequest);
        }));

        // SRA request returns grouped bidRequest arrays not a plain bidRequest
        return {
          method: 'GET',
          url: FASTLANE_ENDPOINT,
          data: spec.getOrderedParams(combinedSlotParams).reduce((paramString, key) => {
            const propValue = combinedSlotParams[key];
            return ((utils.isStr(propValue) && propValue !== '') || utils.isNumber(propValue)) ? `${paramString}${key}=${encodeURIComponent(propValue)}&` : paramString;
          }, '') + `slots=${bidsInGroup.length}&rand=${Math.random()}`,
          bidRequest: bidsInGroup,
        };
      }));
    }
    return requests;
  },

  getOrderedParams: function(params) {
    const containsTgV = /^tg_v/
    const containsTgI = /^tg_i/

    const orderedParams = [
      'account_id',
      'site_id',
      'zone_id',
      'size_id',
      'alt_size_ids',
      'p_pos',
      'gdpr',
      'gdpr_consent',
      'rf',
      'dt.id',
      'dt.keyv',
      'dt.pref',
      'p_geo.latitude',
      'p_geo.longitude',
      'kw'
    ].concat(Object.keys(params).filter(item => containsTgV.test(item)))
      .concat(Object.keys(params).filter(item => containsTgI.test(item)))
      .concat([
        'tk_flint',
        'x_source.tid',
        'p_screen_res',
        'rp_floor',
        'rp_secure',
        'tk_user_key'
      ]);

    return orderedParams.concat(Object.keys(params).filter(item => (orderedParams.indexOf(item) === -1)));
  },

  /**
   * @summary combines param values from an array of slots into a single semicolon delineated value
   * or just one value if they are all the same.
   * @param {Object[]} aSlotUrlParams - example [{p1: 'foo', p2: 'test'}, {p2: 'test'}, {p1: 'bar', p2: 'test'}]
   * @return {Object} - example {p1: 'foo;;bar', p2: 'test'}
   */
  combineSlotUrlParams: function (aSlotUrlParams) {
    // if only have params for one slot, return those params
    if (aSlotUrlParams.length === 1) {
      return aSlotUrlParams[0];
    }

    // reduce param values from all slot objects into an array of values in a single object
    const oCombinedSlotUrlParams = aSlotUrlParams.reduce(function (oCombinedParams, oSlotUrlParams, iIndex) {
      Object.keys(oSlotUrlParams).forEach(function (param) {
        if (!oCombinedParams.hasOwnProperty(param)) {
          oCombinedParams[param] = new Array(aSlotUrlParams.length); // initialize array;
        }
        // insert into the proper element of the array
        oCombinedParams[param].splice(iIndex, 1, oSlotUrlParams[param]);
      });

      return oCombinedParams;
    }, {});

    // convert arrays into semicolon delimited strings
    const re = new RegExp('^([^;]*)(;\\1)+$'); // regex to test for duplication

    Object.keys(oCombinedSlotUrlParams).forEach(function (param) {
      const sValues = oCombinedSlotUrlParams[param].join(';');
      // consolidate param values into one value if they are all the same
      const match = sValues.match(re);
      oCombinedSlotUrlParams[param] = match ? match[1] : sValues;
    });

    return oCombinedSlotUrlParams;
  },

  /**
   * @param {BidRequest} bidRequest
   * @param {Object} bidderRequest
   * @returns {Object} - object key values named and formatted as slot params
   */
  createSlotParams: function (bidRequest, bidderRequest) {
    bidRequest.startTime = new Date().getTime();

    const params = bidRequest.params;

    // use rubicon sizes if provided, otherwise adUnit.sizes
    const parsedSizes = parseSizes(bidRequest);

    const [latitude, longitude] = params.latLong || [];

    const data = {
      'account_id': params.accountId,
      'site_id': params.siteId,
      'zone_id': params.zoneId,
      'size_id': parsedSizes[0],
      'alt_size_ids': parsedSizes.slice(1).join(',') || undefined,
      'p_pos': params.position === 'atf' || params.position === 'btf' ? params.position : 'unknown',
      'rp_floor': (params.floor = parseFloat(params.floor)) > 0.01 ? params.floor : 0.01,
      'rp_secure': isSecure() ? '1' : '0',
      'tk_flint': INTEGRATION,
      'x_source.tid': bidRequest.transactionId,
      'p_screen_res': _getScreenResolution(),
      'kw': Array.isArray(params.keywords) ? params.keywords.join(',') : '',
      'tk_user_key': params.userId,
      'p_geo.latitude': isNaN(parseFloat(latitude)) ? undefined : parseFloat(latitude).toFixed(4),
      'p_geo.longitude': isNaN(parseFloat(longitude)) ? undefined : parseFloat(longitude).toFixed(4),
      'tg_fl.eid': bidRequest.code,
      'rf': _getPageUrl(bidRequest)
    };

    if (bidderRequest.gdprConsent) {
      // add 'gdpr' only if 'gdprApplies' is defined
      if (typeof bidderRequest.gdprConsent.gdprApplies === 'boolean') {
        data['gdpr'] = Number(bidderRequest.gdprConsent.gdprApplies);
      }
      data['gdpr_consent'] = bidderRequest.gdprConsent.consentString;
    }

    // visitor properties
    if (params.visitor !== null && typeof params.visitor === 'object') {
      Object.keys(params.visitor).forEach((key) => {
        data[`tg_v.${key}`] = params.visitor[key].toString();
      });
    }

    // inventory properties
    if (params.inventory !== null && typeof params.inventory === 'object') {
      Object.keys(params.inventory).forEach((key) => {
        data[`tg_i.${key}`] = params.inventory[key].toString();
      });
    }

    // digitrust properties
    const digitrustParams = _getDigiTrustQueryParams();
    Object.keys(digitrustParams).forEach(paramKey => {
      data[paramKey] = digitrustParams[paramKey];
    });

    return data;
  },

  /**
   * @param {*} responseObj
   * @param {BidRequest|Object.<string, BidRequest[]>} bidRequest - if request was SRA the bidRequest argument will be a keyed BidRequest array object,
   * non-SRA responses return a plain BidRequest object
   * @return {Bid[]} An array of bids which
   */
  interpretResponse: function (responseObj, {bidRequest}) {
    responseObj = responseObj.body;

    // check overall response
    if (!responseObj || typeof responseObj !== 'object') {
      return [];
    }

    // video response from PBS Java openRTB
    if (responseObj.seatbid) {
      const responseErrors = utils.deepAccess(responseObj, 'ext.errors.rubicon');
      if (Array.isArray(responseErrors) && responseErrors.length > 0) {
        responseErrors.forEach(error => {
          utils.logError('Got error from PBS Java openRTB: ' + error);
        });
      }
      const bids = [];
      responseObj.seatbid.forEach(seatbid => {
        (seatbid.bid || []).forEach(bid => {
          let bidObject = {
            requestId: bidRequest.bidId,
            currency: responseObj.cur || 'USD',
            creativeId: bid.crid,
            cpm: bid.price || 0,
            bidderCode: seatbid.seat,
            ttl: 300,
            netRevenue: config.getConfig('rubicon.netRevenue') || false,
            width: bid.w || utils.deepAccess(bidRequest, 'mediaTypes.video.w') || utils.deepAccess(bidRequest, 'params.video.playerWidth'),
            height: bid.h || utils.deepAccess(bidRequest, 'mediaTypes.video.h') || utils.deepAccess(bidRequest, 'params.video.playerHeight'),
          };

          if (bid.dealid) {
            bidObject.dealId = bid.dealid;
          }

          let serverResponseTimeMs = utils.deepAccess(responseObj, 'ext.responsetimemillis.rubicon');
          if (bidRequest && serverResponseTimeMs) {
            bidRequest.serverResponseTimeMs = serverResponseTimeMs;
          }

          if (utils.deepAccess(bid, 'ext.prebid.type') === VIDEO) {
            bidObject.mediaType = VIDEO;
            if (bid.adm) {
              bidObject.vastXml = bid.adm;
            }
            if (bid.nurl) {
              bidObject.vastUrl = bid.nurl;
            }
            const videoCacheKey = utils.deepAccess(bid, 'ext.prebid.targeting.hb_uuid');
            if (videoCacheKey) {
              bidObject.vastUrl = videoCacheKey;
              bidObject.videoCacheKey = videoCacheKey;
            }
          } else {
            utils.logError('Prebid Server Java openRTB returns response with media type other than video for video request.');
          }

          bids.push(bidObject);
        });
      });

      return bids;
    }

    let ads = responseObj.ads;

    // video ads array is wrapped in an object
    if (typeof bidRequest === 'object' && !Array.isArray(bidRequest) && hasVideoMediaType(bidRequest) && typeof ads === 'object') {
      ads = ads[bidRequest.adUnitCode];
    }

    // check the ad response
    if (!Array.isArray(ads) || ads.length < 1) {
      return [];
    }

    return ads.reduce((bids, ad, i) => {
      if (ad.status !== 'ok') {
        return bids;
      }

      // associate bidRequests; assuming ads matches bidRequest
      const associatedBidRequest = Array.isArray(bidRequest) ? bidRequest[i] : bidRequest;

      if (associatedBidRequest && typeof associatedBidRequest === 'object') {
        let bid = {
          requestId: associatedBidRequest.bidId,
          currency: 'USD',
          creativeId: ad.creative_id,
          cpm: ad.cpm || 0,
          dealId: ad.deal,
          ttl: 300, // 5 minutes
          netRevenue: config.getConfig('rubicon.netRevenue') || false,
          rubicon: {
            advertiserId: ad.advertiser, networkId: ad.network
          }
        };

        if (ad.creative_type) {
          bid.mediaType = ad.creative_type;
        }

        if (ad.creative_type === VIDEO) {
          bid.width = associatedBidRequest.params.video.playerWidth;
          bid.height = associatedBidRequest.params.video.playerHeight;
          bid.vastUrl = ad.creative_depot_url;
          bid.impression_id = ad.impression_id;
          bid.videoCacheKey = ad.impression_id;
        } else {
          bid.ad = _renderCreative(ad.script, ad.impression_id);
          [bid.width, bid.height] = sizeMap[ad.size_id].split('x').map(num => Number(num));
        }

        // add server-side targeting
        bid.rubiconTargeting = (Array.isArray(ad.targeting) ? ad.targeting : [])
          .reduce((memo, item) => {
            memo[item.key] = item.values[0];
            return memo;
          }, {'rpfl_elemid': associatedBidRequest.adUnitCode});

        bids.push(bid);
      } else {
        utils.logError(`Rubicon bid adapter Error: bidRequest undefined at index position:${i}`, bidRequest, responseObj);
      }

      return bids;
    }, []).sort((adA, adB) => {
      return (adB.cpm || 0.0) - (adA.cpm || 0.0);
    });
  },
  getUserSyncs: function (syncOptions, responses, gdprConsent) {
    if (!hasSynced && syncOptions.iframeEnabled) {
      // data is only assigned if params are available to pass to SYNC_ENDPOINT
      let params = '';

      if (gdprConsent && typeof gdprConsent.consentString === 'string') {
        // add 'gdpr' only if 'gdprApplies' is defined
        if (typeof gdprConsent.gdprApplies === 'boolean') {
          params += `?gdpr=${Number(gdprConsent.gdprApplies)}&gdpr_consent=${gdprConsent.consentString}`;
        } else {
          params += `?gdpr_consent=${gdprConsent.consentString}`;
        }
      }

      hasSynced = true;
      return {
        type: 'iframe',
        url: SYNC_ENDPOINT + params
      };
    }
  }
};

function _getScreenResolution() {
  return [window.screen.width, window.screen.height].join('x');
}

function _getDigiTrustQueryParams() {
  function getDigiTrustId() {
    let digiTrustUser = window.DigiTrust && (config.getConfig('digiTrustId') || window.DigiTrust.getUser({member: 'T9QSFKPDN9'}));
    return (digiTrustUser && digiTrustUser.success && digiTrustUser.identity) || null;
  }

  let digiTrustId = getDigiTrustId();
  // Verify there is an ID and this user has not opted out
  if (!digiTrustId || (digiTrustId.privacy && digiTrustId.privacy.optout)) {
    return [];
  }
  return {
    'dt.id': digiTrustId.id,
    'dt.keyv': digiTrustId.keyv,
    'dt.pref': 0
  };
}

/**
 * @param {BidRequest} bidRequest
 * @returns {string}
 */
function _getPageUrl(bidRequest) {
  let page_url = config.getConfig('pageUrl');
  if (bidRequest.params.referrer) {
    page_url = bidRequest.params.referrer;
  } else if (!page_url) {
    page_url = utils.getTopWindowUrl();
  }
  return bidRequest.params.secure ? page_url.replace(/^http:/i, 'https:') : page_url;
}

function _renderCreative(script, impId) {
  return `<html>
<head><script type='text/javascript'>inDapIF=true;</script></head>
<body style='margin : 0; padding: 0;'>
<!-- Rubicon Project Ad Tag -->
<div data-rp-impression-id='${impId}'>
<script type='text/javascript'>${script}</script>
</div>
</body>
</html>`;
}

function parseSizes(bid) {
  let params = bid.params;
<<<<<<< HEAD

  // deprecated: temp legacy support
  let sizes = Array.isArray(params.sizes) ? params.sizes : mapSizes(bid.sizes);
=======
  if (hasVideoMediaType(bid)) {
    let size = [];
    if (typeof utils.deepAccess(bid, 'mediaTypes.video.playerSize') !== 'undefined') {
      size = bid.mediaTypes.video.playerSize;
    } else if (params.video && params.video.playerWidth && params.video.playerHeight) {
      size = [
        params.video.playerWidth,
        params.video.playerHeight
      ];
    } else if (Array.isArray(bid.sizes) && bid.sizes.length > 0 && Array.isArray(bid.sizes[0]) && bid.sizes[0].length > 1) {
      size = bid.sizes[0];
    }
    return size;
  }

  // deprecated: temp legacy support
  let sizes = [];
  if (Array.isArray(params.sizes)) {
    sizes = params.sizes;
  } else if (typeof utils.deepAccess(bid, 'mediaTypes.banner.sizes') !== 'undefined') {
    sizes = mapSizes(bid.mediaTypes.banner.sizes);
  } else if (Array.isArray(bid.sizes) && bid.sizes.length > 0) {
    sizes = mapSizes(bid.sizes)
  } else {
    utils.logWarn('Warning: no sizes are setup or found');
  }
>>>>>>> 587ae69b

  return masSizeOrdering(sizes);
}

function appendSiteAppDevice(request) {
  if (!request) return;

  // ORTB specifies app OR site
  if (typeof config.getConfig('app') === 'object') {
    request.app = config.getConfig('app');
  } else {
    request.site = {
      page: utils.getTopWindowUrl()
    }
  }
  if (typeof config.getConfig('device') === 'object') {
    request.device = config.getConfig('device');
  }
}

function mapSizes(sizes) {
  return utils.parseSizesInput(sizes)
  // map sizes while excluding non-matches
    .reduce((result, size) => {
      let mappedSize = parseInt(sizeMap[size], 10);
      if (mappedSize) {
        result.push(mappedSize);
      }
      return result;
    }, []);
}

/**
 * Test if bid has mediaType or mediaTypes set for video.
 * note: 'mediaType' has been deprecated, however support will remain for a transitional period
 * @param {BidRequest} bidRequest
 * @returns {boolean}
 */
export function hasVideoMediaType(bidRequest) {
  return bidRequest.mediaType === VIDEO || typeof utils.deepAccess(bidRequest, `mediaTypes.${VIDEO}`) !== 'undefined';
}

export function masSizeOrdering(sizes) {
  const MAS_SIZE_PRIORITY = [15, 2, 9];

  return sizes.sort((first, second) => {
    // sort by MAS_SIZE_PRIORITY priority order
    const firstPriority = MAS_SIZE_PRIORITY.indexOf(first);
    const secondPriority = MAS_SIZE_PRIORITY.indexOf(second);

    if (firstPriority > -1 || secondPriority > -1) {
      if (firstPriority === -1) {
        return 1;
      }
      if (secondPriority === -1) {
        return -1;
      }
      return firstPriority - secondPriority;
    }

    // and finally ascending order
    return first - second;
  });
}

let hasSynced = false;

export function resetUserSync() {
  hasSynced = false;
}

registerBidder(spec);<|MERGE_RESOLUTION|>--- conflicted
+++ resolved
@@ -86,36 +86,10 @@
     if (typeof bid.params !== 'object') {
       return false;
     }
-
-<<<<<<< HEAD
+    let params = bid.params;
+
     if (!/^\d+$/.test(params.accountId) || !Number.isInteger(params.siteId) || !Number.isInteger(params.zoneId)) {
       utils.logError('Rubicon bid adapter Error: wrong format of accountId or siteId or zoneId.');
-      return false;
-    }
-
-    // Log warning if context is 'outstream', is not currently supported
-    if (utils.deepAccess(bid, `mediaTypes.${VIDEO}.context`) === 'outstream') {
-      utils.logWarn('Warning: outstream video for Rubicon Client Adapter is not supported yet');
-    }
-
-    // Log warning if mediaTypes contains both 'banner' and 'video'
-    if (spec.hasVideoMediaType(bid) && typeof utils.deepAccess(bid, `mediaTypes.${BANNER}`) !== 'undefined') {
-      utils.logWarn('Warning: instream video and banner requested for same ad unit, continuing with video instream request');
-    }
-
-    // Bid is invalid if legacy video is set but params video is missing size_id
-    if (bid.mediaType === 'video' && typeof utils.deepAccess(bid, 'params.video.size_id') === 'undefined') {
-      return false;
-    }
-
-    // Bid is invalid if mediaTypes video is invalid and a mediaTypes banner property is not defined
-    if (bid.mediaTypes && !spec.hasVideoMediaType(bid) && typeof bid.mediaTypes.banner === 'undefined') {
-      return false;
-    }
-
-    return spec.hasVideoMediaType(bid) || parseSizes(bid).length > 0;
-=======
-    if (!/^\d+$/.test(bid.params.accountId)) {
       return false;
     }
 
@@ -138,8 +112,7 @@
         utils.logWarn('Rubicon bid adapter Warning: video and banner requested for same ad unit, continuing with video request, multi-format request is not supported by rubicon yet.');
       }
     }
-    return parseSizes(bid).length > 0;
->>>>>>> 587ae69b
+    return hasVideoMediaType(bid) || parseSizes(bid).length > 0;
   },
   /**
    * @param {BidRequest[]} bidRequests
@@ -153,7 +126,6 @@
       bidRequest.startTime = new Date().getTime();
 
       let data = {
-<<<<<<< HEAD
         id: utils.generateUUID(),
         test: config.getConfig('debug') ? 1 : 0,
         cur: ['USD'],
@@ -180,49 +152,6 @@
       };
 
       appendSiteAppDevice(data);
-=======
-        page_url: _getPageUrl(bidRequest),
-        resolution: _getScreenResolution(),
-        account_id: params.accountId,
-        integration: INTEGRATION,
-        'x_source.tid': bidRequest.transactionId,
-        timeout: bidderRequest.timeout - (Date.now() - bidderRequest.auctionStart + TIMEOUT_BUFFER),
-        stash_creatives: true,
-        slots: []
-      };
-
-      // Define the slot object
-      let slotData = {
-        site_id: params.siteId,
-        zone_id: params.zoneId,
-        position: params.position === 'atf' || params.position === 'btf' ? params.position : 'unknown',
-        floor: parseFloat(params.floor) > 0.01 ? params.floor : 0.01,
-        element_id: bidRequest.adUnitCode,
-        name: bidRequest.adUnitCode,
-        width: size[0],
-        height: size[1],
-        size_id: utils.deepAccess(bidRequest, `mediaTypes.${VIDEO}.context`) === 'outstream' ? 203 : params.video.size_id
-      };
-
-      if (params.video) {
-        data.ae_pass_through_parameters = params.video.aeParams;
-        slotData.language = params.video.language;
-      }
-
-      if (params.inventory && typeof params.inventory === 'object') {
-        slotData.inventory = params.inventory;
-      }
-
-      if (params.keywords && Array.isArray(params.keywords)) {
-        slotData.keywords = params.keywords;
-      }
-
-      if (params.visitor && typeof params.visitor === 'object') {
-        slotData.visitor = params.visitor;
-      }
-
-      data.slots.push(slotData);
->>>>>>> 587ae69b
 
       if (bidderRequest.gdprConsent) {
         // add 'gdpr' only if 'gdprApplies' is defined
@@ -638,25 +567,6 @@
 
 function parseSizes(bid) {
   let params = bid.params;
-<<<<<<< HEAD
-
-  // deprecated: temp legacy support
-  let sizes = Array.isArray(params.sizes) ? params.sizes : mapSizes(bid.sizes);
-=======
-  if (hasVideoMediaType(bid)) {
-    let size = [];
-    if (typeof utils.deepAccess(bid, 'mediaTypes.video.playerSize') !== 'undefined') {
-      size = bid.mediaTypes.video.playerSize;
-    } else if (params.video && params.video.playerWidth && params.video.playerHeight) {
-      size = [
-        params.video.playerWidth,
-        params.video.playerHeight
-      ];
-    } else if (Array.isArray(bid.sizes) && bid.sizes.length > 0 && Array.isArray(bid.sizes[0]) && bid.sizes[0].length > 1) {
-      size = bid.sizes[0];
-    }
-    return size;
-  }
 
   // deprecated: temp legacy support
   let sizes = [];
@@ -669,7 +579,6 @@
   } else {
     utils.logWarn('Warning: no sizes are setup or found');
   }
->>>>>>> 587ae69b
 
   return masSizeOrdering(sizes);
 }
