--- conflicted
+++ resolved
@@ -144,13 +144,8 @@
 
   function _getDigiTrustQueryParams() {
     function getDigiTrustId() {
-<<<<<<< HEAD
       let digiTrustUser = window.DigiTrust && ($$PREBID_GLOBAL$$.digiTrustId || window.DigiTrust.getUser({member: 'T9QSFKPDN9'}));
-      return digiTrustUser && digiTrustUser.success && digiTrustUser.identity || null;
-=======
-      let digiTrustUser = window.DigiTrust && window.DigiTrust.getUser({member: 'T9QSFKPDN9'});
       return (digiTrustUser && digiTrustUser.success && digiTrustUser.identity) || null;
->>>>>>> 127c320c
     }
     let digiTrustId = getDigiTrustId();
     // Verify there is an ID and this user has not opted out
