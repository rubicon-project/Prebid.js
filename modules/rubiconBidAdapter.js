import Adapter from 'src/adapter';
import bidfactory from 'src/bidfactory';
import bidmanager from 'src/bidmanager';
import adaptermanager from 'src/adaptermanager';
import * as utils from 'src/utils';
import { ajax } from 'src/ajax';
import { STATUS } from 'src/constants';

const RUBICON_BIDDER_CODE = 'rubicon';

// use deferred function call since version isn't defined yet at this point
function getIntegration() {
  return 'pbjs_lite_' + $$PREBID_GLOBAL$$.version;
}

function isSecure() {
  return location.protocol === 'https:';
}

// use protocol relative urls for http or https
const FASTLANE_ENDPOINT = '//fastlane.rubiconproject.com/a/api/fastlane.json';
const VIDEO_ENDPOINT = '//fastlane-adv.rubiconproject.com/v1/auction/video';

const TIMEOUT_BUFFER = 500;

var sizeMap = {
  1: '468x60',
  2: '728x90',
  8: '120x600',
  9: '160x600',
  10: '300x600',
  14: '250x250',
  15: '300x250',
  16: '336x280',
  19: '300x100',
  31: '980x120',
  32: '250x360',
  33: '180x500',
  35: '980x150',
  37: '468x400',
  38: '930x180',
  43: '320x50',
  44: '300x50',
  48: '300x300',
  54: '300x1050',
  55: '970x90',
  57: '970x250',
  58: '1000x90',
  59: '320x80',
  60: '320x150',
  61: '1000x1000',
  65: '640x480',
  67: '320x480',
  68: '1800x1000',
  72: '320x320',
  73: '320x160',
  78: '980x240',
  79: '980x300',
  80: '980x400',
  83: '480x300',
  94: '970x310',
  96: '970x210',
  101: '480x320',
  102: '768x1024',
  103: '480x280',
  113: '1000x300',
  117: '320x100',
  125: '800x250',
  126: '200x600'
};
utils._each(sizeMap, (item, key) => sizeMap[item] = key);

function RubiconAdapter() {
  var baseAdapter = new Adapter(RUBICON_BIDDER_CODE);

  function _callBids(bidderRequest) {
    var bids = bidderRequest.bids || [];

    bids.forEach(bid => {
      try {
        // Video endpoint only accepts POST calls
        if (bid.mediaType === 'video') {
          ajax(
            VIDEO_ENDPOINT,
            {
              success: bidCallback,
              error: bidError
            },
            buildVideoRequestPayload(bid, bidderRequest),
            {
              withCredentials: true
            }
          );
        } else {
          ajax(
            buildOptimizedCall(bid),
            {
              success: bidCallback,
              error: bidError
            },
            undefined,
            {
              withCredentials: true
            }
          );
        }
      } catch (err) {
        utils.logError('Error sending rubicon request for placement code ' + bid.placementCode, null, err);
        addErrorBid();
      }

      function bidCallback(responseText) {
        try {
          utils.logMessage('XHR callback function called for ad ID: ' + bid.bidId);
          handleRpCB(responseText, bid);
        } catch (err) {
          if (typeof err === 'string') {
            utils.logWarn(`${err} when processing rubicon response for placement code ${bid.placementCode}`);
          } else {
            utils.logError('Error processing rubicon response for placement code ' + bid.placementCode, null, err);
          }
          addErrorBid();
        }
      }

      function bidError(err, xhr) {
        utils.logError('Request for rubicon responded with:', xhr.status, err);
        addErrorBid();
      }

      function addErrorBid() {
        let badBid = bidfactory.createBid(STATUS.NO_BID, bid);
        badBid.bidderCode = baseAdapter.getBidderCode();
        bidmanager.addBidResponse(bid.placementCode, badBid);
      }
    });
  }

  function _getScreenResolution() {
    return [window.screen.width, window.screen.height].join('x');
  }

  function _getDigiTrustQueryParams() {
    function getDigiTrustId() {
      let digiTrustUser = window.DigiTrust && ($$PREBID_GLOBAL$$.digiTrustId || window.DigiTrust.getUser({member: 'T9QSFKPDN9'}));
      return digiTrustUser && digiTrustUser.success && digiTrustUser.identity || null;
    }
    let digiTrustId = getDigiTrustId();
    // Verify there is an ID and this user has not opted out
    if (!digiTrustId || digiTrustId.privacy && digiTrustId.privacy.optout) {
      return [];
    }
    return [
      'dt.id', digiTrustId.id,
      'dt.keyv', digiTrustId.keyv,
      'dt.pref', 0
    ];
  }

  function buildVideoRequestPayload(bid, bidderRequest) {
    bid.startTime = new Date().getTime();

    let params = bid.params;

    if (!params || typeof params.video !== 'object') {
      throw 'Invalid Video Bid';
    }

    let size;
    if (params.video.playerWidth && params.video.playerHeight) {
      size = [
        params.video.playerWidth,
        params.video.playerHeight
      ];
    } else if (
      Array.isArray(bid.sizes) && bid.sizes.length > 0 &&
        Array.isArray(bid.sizes[0]) && bid.sizes[0].length > 1
    ) {
      size = bid.sizes[0];
    } else {
      throw 'Invalid Video Bid - No size provided';
    }

    let postData = {
      page_url: !params.referrer ? utils.getTopWindowUrl() : params.referrer,
      resolution: _getScreenResolution(),
      account_id: params.accountId,
      integration: getIntegration(),
      timeout: bidderRequest.timeout - (Date.now() - bidderRequest.auctionStart + TIMEOUT_BUFFER),
      stash_creatives: true,
      ae_pass_through_parameters: params.video.aeParams,
      slots: []
    };

    // Define the slot object
    let slotData = {
      site_id: params.siteId,
      zone_id: params.zoneId,
      position: params.position || 'btf',
      floor: parseFloat(params.floor) > 0.01 ? params.floor : 0.01,
      element_id: bid.placementCode,
      name: bid.placementCode,
      language: params.video.language,
      width: size[0],
      height: size[1]
    };

    // check and add inventory, keywords, visitor and size_id data
    if (params.video.size_id) {
      slotData.size_id = params.video.size_id;
    } else {
      throw 'Invalid Video Bid - Invalid Ad Type!';
    }

    if (params.inventory && typeof params.inventory === 'object') {
      slotData.inventory = params.inventory;
    }

    if (params.keywords && Array.isArray(params.keywords)) {
      slotData.keywords = params.keywords;
    }

    if (params.visitor && typeof params.visitor === 'object') {
      slotData.visitor = params.visitor;
    }

    postData.slots.push(slotData);

    return (JSON.stringify(postData));
  }

  function buildOptimizedCall(bid) {
    bid.startTime = new Date().getTime();

    var {
      accountId,
      siteId,
      zoneId,
      position,
      floor,
      keywords,
      visitor,
      inventory,
      userId,
      referrer: pageUrl
    } = bid.params;

    // defaults
    floor = (floor = parseFloat(floor)) > 0.01 ? floor : 0.01;
    position = position || 'btf';

    // use rubicon sizes if provided, otherwise adUnit.sizes
    var parsedSizes = RubiconAdapter.masSizeOrdering(Array.isArray(bid.params.sizes)
      ? bid.params.sizes.map(size => (sizeMap[size] || '').split('x')) : bid.sizes
    );

    if (parsedSizes.length < 1) {
      throw 'no valid sizes';
    }

    if (!/^\d+$/.test(accountId)) {
      throw 'invalid accountId provided';
    }

    // using array to honor ordering. if order isn't important (it shouldn't be), an object would probably be preferable
    var queryString = [
      'account_id', accountId,
      'site_id', siteId,
      'zone_id', zoneId,
      'size_id', parsedSizes[0],
      'alt_size_ids', parsedSizes.slice(1).join(',') || undefined,
      'p_pos', position,
      'rp_floor', floor,
      'rp_secure', isSecure() ? '1' : '0',
      'tk_flint', getIntegration(),
      'p_screen_res', _getScreenResolution(),
      'kw', keywords,
      'tk_user_key', userId
    ];

    if (visitor !== null && typeof visitor === 'object') {
      utils._each(visitor, (item, key) => queryString.push(`tg_v.${key}`, item));
    }

    if (inventory !== null && typeof inventory === 'object') {
      utils._each(inventory, (item, key) => queryString.push(`tg_i.${key}`, item));
    }

    queryString.push(
      'rand', Math.random(),
      'rf', !pageUrl ? utils.getTopWindowUrl() : pageUrl
    );

    queryString = queryString.concat(_getDigiTrustQueryParams());

    return queryString.reduce(
      (memo, curr, index) =>
        index % 2 === 0 && queryString[index + 1] !== undefined
          ? memo + curr + '=' + encodeURIComponent(queryString[index + 1]) + '&' : memo,
      FASTLANE_ENDPOINT + '?'
    ).slice(0, -1); // remove trailing &
  }

  let _renderCreative = (script, impId) => `<html>
<head><script type='text/javascript'>inDapIF=true;</script></head>
<body style='margin : 0; padding: 0;'>
<!-- Rubicon Project Ad Tag -->
<div data-rp-impression-id='${impId}'>
<script type='text/javascript'>${script}</script>
</div>
</body>
</html>`;

  function handleRpCB(responseText, bidRequest) {
    var responseObj = JSON.parse(responseText), // can throw
      ads = responseObj.ads,
      adResponseKey = bidRequest.placementCode;

    // check overall response
    if (typeof responseObj !== 'object' || responseObj.status !== 'ok') {
      throw 'bad response';
    }

    // video ads array is wrapped in an object
    if (bidRequest.mediaType === 'video' && typeof ads === 'object') {
      ads = ads[adResponseKey];
    }

    // check the ad response
    if (!Array.isArray(ads) || ads.length < 1) {
      throw 'invalid ad response';
    }

    // if there are multiple ads, sort by CPM
    ads = ads.sort(_adCpmSort);

    ads.forEach(ad => {
      if (ad.status !== 'ok') {
        throw 'bad ad status';
      }

      // store bid response
      // bid status is good (indicating 1)
      var bid = bidfactory.createBid(STATUS.GOOD, bidRequest);
<<<<<<< HEAD
      bid.currency = 'USD';
      bid.creative_id = ad.creative_id;
      bid.bidderCode = bidRequest.bidder;
=======
      bid.creative_id = ad.ad_id;
      bid.bidderCode = baseAdapter.getBidderCode();
>>>>>>> 7d717b5c
      bid.cpm = ad.cpm || 0;
      bid.dealId = ad.deal;
      if (bidRequest.mediaType === 'video') {
        bid.width = bidRequest.params.video.playerWidth;
        bid.height = bidRequest.params.video.playerHeight;
        bid.vastUrl = ad.creative_depot_url;
        bid.descriptionUrl = ad.impression_id;
        bid.impression_id = ad.impression_id;
      } else {
        bid.ad = _renderCreative(ad.script, ad.impression_id);
        [bid.width, bid.height] = sizeMap[ad.size_id].split('x').map(num => Number(num));
      }

      // add server-side targeting
      bid.rubiconTargeting = (Array.isArray(ad.targeting) ? ad.targeting : [])
        .reduce((memo, item) => {
          memo[item.key] = item.values[0];
          return memo;
        }, {'rpfl_elemid': bidRequest.placementCode});

      try {
        bidmanager.addBidResponse(bidRequest.placementCode, bid);
      } catch (err) {
        utils.logError('Error from addBidResponse', null, err);
      }
    });
  }

  function _adCpmSort(adA, adB) {
    return (adB.cpm || 0.0) - (adA.cpm || 0.0);
  }

  return Object.assign(baseAdapter, {
    callBids: _callBids
  });
}

RubiconAdapter.masSizeOrdering = function(sizes) {
  const MAS_SIZE_PRIORITY = [15, 2, 9];

  return utils.parseSizesInput(sizes)
    // map sizes while excluding non-matches
    .reduce((result, size) => {
      let mappedSize = parseInt(sizeMap[size], 10);
      if (mappedSize) {
        result.push(mappedSize);
      }
      return result;
    }, [])
    .sort((first, second) => {
      // sort by MAS_SIZE_PRIORITY priority order
      let firstPriority = MAS_SIZE_PRIORITY.indexOf(first),
        secondPriority = MAS_SIZE_PRIORITY.indexOf(second);

      if (firstPriority > -1 || secondPriority > -1) {
        if (firstPriority === -1) {
          return 1;
        }
        if (secondPriority === -1) {
          return -1;
        }
        return firstPriority - secondPriority;
      }

      // and finally ascending order
      return first - second;
    });
};

adaptermanager.registerBidAdapter(new RubiconAdapter(), RUBICON_BIDDER_CODE, {
  supportedMediaTypes: ['video']
});
adaptermanager.aliasBidAdapter(RUBICON_BIDDER_CODE, 'rubiconLite');

module.exports = RubiconAdapter;<|MERGE_RESOLUTION|>--- conflicted
+++ resolved
@@ -342,14 +342,9 @@
       // store bid response
       // bid status is good (indicating 1)
       var bid = bidfactory.createBid(STATUS.GOOD, bidRequest);
-<<<<<<< HEAD
       bid.currency = 'USD';
       bid.creative_id = ad.creative_id;
-      bid.bidderCode = bidRequest.bidder;
-=======
-      bid.creative_id = ad.ad_id;
       bid.bidderCode = baseAdapter.getBidderCode();
->>>>>>> 7d717b5c
       bid.cpm = ad.cpm || 0;
       bid.dealId = ad.deal;
       if (bidRequest.mediaType === 'video') {
