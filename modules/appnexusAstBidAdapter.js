--- conflicted
+++ resolved
@@ -54,42 +54,8 @@
         .forEach(param => userObj[param] = userObjBid.params.user[param]);
     }
 
-<<<<<<< HEAD
     const memberIdBid = bidRequests.find(hasMemberId);
     const member = memberIdBid ? parseInt(memberIdBid.params.member, 10) : 0;
-=======
-        if (bid.mediaType === 'native') {
-          tag.ad_types = ['native'];
-
-          if (bid.nativeParams) {
-            const nativeRequest = {};
-
-            // map standard prebid native asset identifier to /ut parameters
-            // e.g., tag specifies `body` but /ut only knows `description`
-            // mapping may be in form {tag: '<server name>'} or
-            // {tag: {serverName: '<server name>', serverParams: {...}}}
-            Object.keys(bid.nativeParams).forEach(key => {
-              // check if one of the <server name> forms is used, otherwise
-              // a mapping wasn't specified so pass the key straight through
-              const requestKey =
-                (NATIVE_MAPPING[key] && NATIVE_MAPPING[key].serverName) ||
-                NATIVE_MAPPING[key] ||
-                key;
-
-              // if the mapping for this identifier specifies required server
-              // params via the `serverParams` object, merge that in
-              const params = Object.assign({},
-                NATIVE_MAPPING[key] && NATIVE_MAPPING[key].serverParams,
-                bid.nativeParams[key]
-              );
-
-              nativeRequest[requestKey] = params;
-            });
-
-            tag.native = {layouts: [nativeRequest]};
-          }
-        }
->>>>>>> df168ef0
 
     const payload = {tags: [...tags], user: userObj};
     if (member > 0) {
@@ -303,12 +269,10 @@
 
         // if the mapping for this identifier specifies required server
         // params via the `serverParams` object, merge that in
-        const params = Object.assign({},
-          bid.nativeParams[key],
-          NATIVE_MAPPING[key] && NATIVE_MAPPING[key].serverParams
+        nativeRequest[requestKey] = Object.assign({},
+          NATIVE_MAPPING[key] && NATIVE_MAPPING[key].serverParams,
+          bid.nativeParams[key]
         );
-
-        nativeRequest[requestKey] = params;
       });
 
       tag.native = {layouts: [nativeRequest]};
