--- conflicted
+++ resolved
@@ -362,29 +362,20 @@
  * @param {object} cmpConsentObject required; an object representing user's consent choices (can be undefined in certain use-cases for this function only)
  */
 function storeConsentData(cmpConsentObject) {
-<<<<<<< HEAD
-  consentData = {
-    consentString: (cmpConsentObject) ? cmpConsentObject.getConsentData.consentData : undefined,
-    vendorData: (cmpConsentObject) ? cmpConsentObject.getVendorConsents : undefined,
-    gdprApplies: (cmpConsentObject) ? cmpConsentObject.getConsentData.gdprApplies : gdprScope
-  };
-=======
   if (cmpVersion === 1) {
     consentData = {
       consentString: (cmpConsentObject) ? cmpConsentObject.getConsentData.consentData : undefined,
       vendorData: (cmpConsentObject) ? cmpConsentObject.getVendorConsents : undefined,
-      gdprApplies: (cmpConsentObject) ? cmpConsentObject.getConsentData.gdprApplies : undefined
+      gdprApplies: (cmpConsentObject) ? cmpConsentObject.getConsentData.gdprApplies : gdprScope
     };
   } else {
     consentData = {
       consentString: (cmpConsentObject) ? cmpConsentObject.tcString : undefined,
       vendorData: (cmpConsentObject) || undefined,
-      gdprApplies: (cmpConsentObject) ? cmpConsentObject.gdprApplies : undefined
+      gdprApplies: (cmpConsentObject) ? cmpConsentObject.gdprApplies : gdprScope
     };
   }
   consentData.apiVersion = cmpVersion;
-
->>>>>>> 9523787f
   gdprDataHandler.setConsentData(consentData);
 }
 
