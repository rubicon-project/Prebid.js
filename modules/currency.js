<<<<<<< HEAD
import { getGlobal } from '../src/prebidGlobal';
import { createBid } from '../src/bidfactory';
import { STATUS } from '../src/constants';
import { ajax } from '../src/ajax';
import * as utils from '../src/utils';
import { config } from '../src/config';
=======
import { createBid } from '../src/bidfactory.js';
import { STATUS } from '../src/constants.json';
import { ajax } from '../src/ajax.js';
import * as utils from '../src/utils.js';
import { config } from '../src/config.js';
>>>>>>> bd5408cb
import { getHook } from '../src/hook.js';

const DEFAULT_CURRENCY_RATE_URL = 'https://cdn.jsdelivr.net/gh/prebid/currency-file@1/latest.json?date=$$TODAY$$';
const CURRENCY_RATE_PRECISION = 4;

var bidResponseQueue = [];
var conversionCache = {};
var currencyRatesLoaded = false;
var needToCallForCurrencyFile = true;
var adServerCurrency = 'USD';

export var currencySupportEnabled = false;
export var currencyRates = {};
var bidderCurrencyDefault = {};
var defaultRates;

/**
 * Configuration function for currency
 * @param  {string} [config.adServerCurrency = 'USD']
 *  ISO 4217 3-letter currency code that represents the target currency. (e.g. 'EUR').  If this value is present,
 *  the currency conversion feature is activated.
 * @param  {number} [config.granularityMultiplier = 1]
 *  A decimal value representing how mcuh to scale the price granularity calculations.
 * @param  {object} config.bidderCurrencyDefault
 *  An optional argument to specify bid currencies for bid adapters.  This option is provided for the transitional phase
 *  before every bid adapter will specify its own bid currency.  If the adapter specifies a bid currency, this value is
 *  ignored for that bidder.
 *
 *  example:
 *  {
 *    rubicon: 'USD'
 *  }
 * @param  {string} [config.conversionRateFile = 'URL pointing to conversion file']
 *  Optional path to a file containing currency conversion data.  Prebid.org hosts a file that is used as the default,
 *  if not specified.
 * @param  {object} [config.rates]
 *  This optional argument allows you to specify the rates with a JSON object, subverting the need for a external
 *  config.conversionRateFile parameter.  If this argument is specified, the conversion rate file will not be loaded.
 *
 *  example:
 *  {
 *    'GBP': { 'CNY': 8.8282, 'JPY': 141.7, 'USD': 1.2824 },
 *    'USD': { 'CNY': 6.8842, 'GBP': 0.7798, 'JPY': 110.49 }
 *  }
 *  @param {object} [config.defaultRates]
 *  This optional currency rates definition follows the same format as config.rates, however it is only utilized if
 *  there is an error loading the config.conversionRateFile.
 */
export function setConfig(config) {
  let url = DEFAULT_CURRENCY_RATE_URL;

  if (typeof config.rates === 'object') {
    currencyRates.conversions = config.rates;
    currencyRatesLoaded = true;
    needToCallForCurrencyFile = false; // don't call if rates are already specified
  }

  if (typeof config.defaultRates === 'object') {
    defaultRates = config.defaultRates;

    // set up the default rates to be used if the rate file doesn't get loaded in time
    currencyRates.conversions = defaultRates;
    currencyRatesLoaded = true;
  }

  if (typeof config.adServerCurrency === 'string') {
    utils.logInfo('enabling currency support', arguments);

    adServerCurrency = config.adServerCurrency;
    if (config.conversionRateFile) {
      utils.logInfo('currency using override conversionRateFile:', config.conversionRateFile);
      url = config.conversionRateFile;
    }

    // see if the url contains a date macro
    // this is a workaround to the fact that jsdelivr doesn't currently support setting a 24-hour HTTP cache header
    // So this is an approach to let the browser cache a copy of the file each day
    // We should remove the macro once the CDN support a day-level HTTP cache setting
    const macroLocation = url.indexOf('$$TODAY$$');
    if (macroLocation !== -1) {
      // get the date to resolve the macro
      const d = new Date();
      let month = `${d.getMonth() + 1}`;
      let day = `${d.getDate()}`;
      if (month.length < 2) month = `0${month}`;
      if (day.length < 2) day = `0${day}`;
      const todaysDate = `${d.getFullYear()}${month}${day}`;

      // replace $$TODAY$$ with todaysDate
      url = `${url.substring(0, macroLocation)}${todaysDate}${url.substring(macroLocation + 9, url.length)}`;
    }

    initCurrency(url);
  } else {
    // currency support is disabled, setting defaults
    utils.logInfo('disabling currency support');
    resetCurrency();
  }
  if (typeof config.bidderCurrencyDefault === 'object') {
    bidderCurrencyDefault = config.bidderCurrencyDefault;
  }
}
config.getConfig('currency', config => setConfig(config.currency));

function errorSettingsRates(msg) {
  if (defaultRates) {
    utils.logWarn(msg);
    utils.logWarn('Currency failed loading rates, falling back to currency.defaultRates');
  } else {
    utils.logError(msg);
  }
}

function initCurrency(url) {
  conversionCache = {};
  currencySupportEnabled = true;

  utils.logInfo('Installing addBidResponse decorator for currency module', arguments);

  // Adding conversion function to prebid global for external module and on page use
  getGlobal().convertCurrency = (cpm, fromCurrency, toCurrency) => parseFloat(cpm) * getCurrencyConversion(fromCurrency, toCurrency);
  getHook('addBidResponse').before(addBidResponseHook, 100);

  // call for the file if we haven't already
  if (needToCallForCurrencyFile) {
    needToCallForCurrencyFile = false;
    ajax(url,
      {
        success: function (response) {
          try {
            currencyRates = JSON.parse(response);
            utils.logInfo('currencyRates set to ' + JSON.stringify(currencyRates));
            currencyRatesLoaded = true;
            processBidResponseQueue();
          } catch (e) {
            errorSettingsRates('Failed to parse currencyRates response: ' + response);
          }
        },
        error: errorSettingsRates
      }
    );
  }
}

function resetCurrency() {
  utils.logInfo('Uninstalling addBidResponse decorator for currency module', arguments);

  getHook('addBidResponse').getHooks({hook: addBidResponseHook}).remove();

  adServerCurrency = 'USD';
  conversionCache = {};
  currencySupportEnabled = false;
  currencyRatesLoaded = false;
  needToCallForCurrencyFile = true;
  currencyRates = {};
  bidderCurrencyDefault = {};
}

export function addBidResponseHook(fn, adUnitCode, bid) {
  if (!bid) {
    return fn.call(this, adUnitCode); // if no bid, call original and let it display warnings
  }

  let bidder = bid.bidderCode || bid.bidder;
  if (bidderCurrencyDefault[bidder]) {
    let currencyDefault = bidderCurrencyDefault[bidder];
    if (bid.currency && currencyDefault !== bid.currency) {
      utils.logWarn(`Currency default '${bidder}: ${currencyDefault}' ignored. adapter specified '${bid.currency}'`);
    } else {
      bid.currency = currencyDefault;
    }
  }

  // default to USD if currency not set
  if (!bid.currency) {
    utils.logWarn('Currency not specified on bid.  Defaulted to "USD"');
    bid.currency = 'USD';
  }

  // used for analytics
  bid.getCpmInNewCurrency = function(toCurrency) {
    return (parseFloat(this.cpm) * getCurrencyConversion(this.currency, toCurrency)).toFixed(3);
  };

  // execute immediately if the bid is already in the desired currency
  if (bid.currency === adServerCurrency) {
    return fn.call(this, adUnitCode, bid);
  }

  bidResponseQueue.push(wrapFunction(fn, this, [adUnitCode, bid]));
  if (!currencySupportEnabled || currencyRatesLoaded) {
    processBidResponseQueue();
  }
}

function processBidResponseQueue() {
  while (bidResponseQueue.length > 0) {
    (bidResponseQueue.shift())();
  }
}

function wrapFunction(fn, context, params) {
  return function() {
    let bid = params[1];
    if (bid !== undefined && 'currency' in bid && 'cpm' in bid) {
      let fromCurrency = bid.currency;
      try {
        let conversion = getCurrencyConversion(fromCurrency);
        if (conversion !== 1) {
          bid.cpm = (parseFloat(bid.cpm) * conversion).toFixed(4);
          bid.currency = adServerCurrency;
        }
      } catch (e) {
        utils.logWarn('Returning NO_BID, getCurrencyConversion threw error: ', e);
        params[1] = createBid(STATUS.NO_BID, {
          bidder: bid.bidderCode || bid.bidder,
          bidId: bid.requestId
        });
      }
    }
    return fn.apply(context, params);
  };
}

function getCurrencyConversion(fromCurrency, toCurrency = adServerCurrency) {
  var conversionRate = null;
  var rates;
  let cacheKey = `${fromCurrency}->${toCurrency}`;
  if (cacheKey in conversionCache) {
    conversionRate = conversionCache[cacheKey];
    utils.logMessage('Using conversionCache value ' + conversionRate + ' for ' + cacheKey);
  } else if (currencySupportEnabled === false) {
    if (fromCurrency === 'USD') {
      conversionRate = 1;
    } else {
      throw new Error('Prebid currency support has not been enabled and fromCurrency is not USD');
    }
  } else if (fromCurrency === toCurrency) {
    conversionRate = 1;
  } else {
    if (fromCurrency in currencyRates.conversions) {
      // using direct conversion rate from fromCurrency to toCurrency
      rates = currencyRates.conversions[fromCurrency];
      if (!(toCurrency in rates)) {
        // bid should fail, currency is not supported
        throw new Error('Specified adServerCurrency in config \'' + toCurrency + '\' not found in the currency rates file');
      }
      conversionRate = rates[toCurrency];
      utils.logInfo('getCurrencyConversion using direct ' + fromCurrency + ' to ' + toCurrency + ' conversionRate ' + conversionRate);
    } else if (toCurrency in currencyRates.conversions) {
      // using reciprocal of conversion rate from toCurrency to fromCurrency
      rates = currencyRates.conversions[toCurrency];
      if (!(fromCurrency in rates)) {
        // bid should fail, currency is not supported
        throw new Error('Specified fromCurrency \'' + fromCurrency + '\' not found in the currency rates file');
      }
      conversionRate = roundFloat(1 / rates[fromCurrency], CURRENCY_RATE_PRECISION);
      utils.logInfo('getCurrencyConversion using reciprocal ' + fromCurrency + ' to ' + toCurrency + ' conversionRate ' + conversionRate);
    } else {
      // first defined currency base used as intermediary
      var anyBaseCurrency = Object.keys(currencyRates.conversions)[0];

      if (!(fromCurrency in currencyRates.conversions[anyBaseCurrency])) {
        // bid should fail, currency is not supported
        throw new Error('Specified fromCurrency \'' + fromCurrency + '\' not found in the currency rates file');
      }
      var toIntermediateConversionRate = 1 / currencyRates.conversions[anyBaseCurrency][fromCurrency];

      if (!(toCurrency in currencyRates.conversions[anyBaseCurrency])) {
        // bid should fail, currency is not supported
        throw new Error('Specified adServerCurrency in config \'' + toCurrency + '\' not found in the currency rates file');
      }
      var fromIntermediateConversionRate = currencyRates.conversions[anyBaseCurrency][toCurrency];

      conversionRate = roundFloat(toIntermediateConversionRate * fromIntermediateConversionRate, CURRENCY_RATE_PRECISION);
      utils.logInfo('getCurrencyConversion using intermediate ' + fromCurrency + ' thru ' + anyBaseCurrency + ' to ' + toCurrency + ' conversionRate ' + conversionRate);
    }
  }
  if (!(cacheKey in conversionCache)) {
    utils.logMessage('Adding conversionCache value ' + conversionRate + ' for ' + cacheKey);
    conversionCache[cacheKey] = conversionRate;
  }
  return conversionRate;
}

function roundFloat(num, dec) {
  var d = 1;
  for (let i = 0; i < dec; i++) {
    d += '0';
  }
  return Math.round(num * d) / d;
}<|MERGE_RESOLUTION|>--- conflicted
+++ resolved
@@ -1,17 +1,9 @@
-<<<<<<< HEAD
-import { getGlobal } from '../src/prebidGlobal';
-import { createBid } from '../src/bidfactory';
-import { STATUS } from '../src/constants';
-import { ajax } from '../src/ajax';
-import * as utils from '../src/utils';
-import { config } from '../src/config';
-=======
+import { getGlobal } from '../src/prebidGlobal.js';
 import { createBid } from '../src/bidfactory.js';
 import { STATUS } from '../src/constants.json';
 import { ajax } from '../src/ajax.js';
 import * as utils from '../src/utils.js';
 import { config } from '../src/config.js';
->>>>>>> bd5408cb
 import { getHook } from '../src/hook.js';
 
 const DEFAULT_CURRENCY_RATE_URL = 'https://cdn.jsdelivr.net/gh/prebid/currency-file@1/latest.json?date=$$TODAY$$';
