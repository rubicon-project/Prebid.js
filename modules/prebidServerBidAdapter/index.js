import Adapter from '../../src/adapter.js';
import { createBid } from '../../src/bidfactory.js';
import * as utils from '../../src/utils.js';
import { STATUS, S2S, EVENTS } from '../../src/constants.json';
import adapterManager from '../../src/adapterManager.js';
import { config } from '../../src/config.js';
import { VIDEO, NATIVE } from '../../src/mediaTypes.js';
import { processNativeAdUnitParams } from '../../src/native.js';
import { isValid } from '../../src/adapters/bidderFactory.js';
import events from '../../src/events.js';
import includes from 'core-js-pure/features/array/includes.js';
import { S2S_VENDORS } from './config.js';
import { ajax } from '../../src/ajax.js';
import find from 'core-js-pure/features/array/find.js';

const getConfig = config.getConfig;

const TYPE = S2S.SRC;
let _synced = false;
const DEFAULT_S2S_TTL = 60;
const DEFAULT_S2S_CURRENCY = 'USD';
const DEFAULT_S2S_NETREVENUE = true;

let _s2sConfig;

/**
 * @typedef {Object} AdapterOptions
 * @summary s2sConfig parameter that adds arguments to resulting OpenRTB payload that goes to Prebid Server
 * @example
 * // example of multiple bidder configuration
 * pbjs.setConfig({
 *    s2sConfig: {
 *       adapterOptions: {
 *          rubicon: {singleRequest: false}
 *          appnexus: {key: "value"}
 *       }
 *    }
 * });
 */

/**
 * @typedef {Object} S2SDefaultConfig
 * @property {boolean} enabled
 * @property {number} timeout
 * @property {number} maxBids
 * @property {string} adapter
 * @property {AdapterOptions} adapterOptions
 */

/**
 * @type {S2SDefaultConfig}
 */
const s2sDefaultConfig = {
  enabled: false,
  timeout: 1000,
  maxBids: 1,
  adapter: 'prebidServer',
  adapterOptions: {},
  syncUrlModifier: {}
};

config.setDefaults({
  's2sConfig': s2sDefaultConfig
});

/**
 * Set config for server to server header bidding
 * @typedef {Object} options - required
 * @property {boolean} enabled enables S2S bidding
 * @property {string[]} bidders bidders to request S2S
 * @property {string} endpoint endpoint to contact
 *  === optional params below ===
 * @property {number} [timeout] timeout for S2S bidders - should be lower than `pbjs.requestBids({timeout})`
 * @property {boolean} [cacheMarkup] whether to cache the adm result
 * @property {string} [adapter] adapter code to use for S2S
 * @property {string} [syncEndpoint] endpoint URL for syncing cookies
 * @property {Object} [extPrebid] properties will be merged into request.ext.prebid
 * @property {AdapterOptions} [adapterOptions] adds arguments to resulting OpenRTB payload to Prebid Server
 */
function setS2sConfig(options) {
  if (options.defaultVendor) {
    let vendor = options.defaultVendor;
    let optionKeys = Object.keys(options);
    if (S2S_VENDORS[vendor]) {
      // vendor keys will be set if either: the key was not specified by user
      // or if the user did not set their own distinct value (ie using the system default) to override the vendor
      Object.keys(S2S_VENDORS[vendor]).forEach((vendorKey) => {
        if (s2sDefaultConfig[vendorKey] === options[vendorKey] || !includes(optionKeys, vendorKey)) {
          options[vendorKey] = S2S_VENDORS[vendor][vendorKey];
        }
      });
    } else {
      utils.logError('Incorrect or unavailable prebid server default vendor option: ' + vendor);
      return false;
    }
  }

  let keys = Object.keys(options);

  if (['accountId', 'bidders', 'endpoint'].filter(key => {
    if (!includes(keys, key)) {
      utils.logError(key + ' missing in server to server config');
      return true;
    }
    return false;
  }).length > 0) {
    return;
  }

  _s2sConfig = options;
}
getConfig('s2sConfig', ({s2sConfig}) => setS2sConfig(s2sConfig));

/**
 * resets the _synced variable back to false, primiarily used for testing purposes
*/
export function resetSyncedStatus() {
  _synced = false;
}

/**
 * @param  {Array} bidderCodes list of bidders to request user syncs for.
 */
function queueSync(bidderCodes, gdprConsent, uspConsent) {
  if (_synced) {
    return;
  }
  _synced = true;

  const payload = {
    uuid: utils.generateUUID(),
    bidders: bidderCodes,
    account: _s2sConfig.accountId
  };

  let userSyncLimit = _s2sConfig.userSyncLimit;
  if (utils.isNumber(userSyncLimit) && userSyncLimit > 0) {
    payload['limit'] = userSyncLimit;
  }

  if (gdprConsent) {
    // only populate gdpr field if we know CMP returned consent information (ie didn't timeout or have an error)
    if (typeof gdprConsent.consentString !== 'undefined') {
      payload.gdpr = (gdprConsent.gdprApplies) ? 1 : 0;
    }
    // attempt to populate gdpr_consent if we know gdprApplies or it may apply
    if (gdprConsent.gdprApplies !== false) {
      payload.gdpr_consent = gdprConsent.consentString;
    }
  }

  // US Privace (CCPA) support
  if (uspConsent) {
    payload.us_privacy = uspConsent;
  }

  const jsonPayload = JSON.stringify(payload);
  ajax(_s2sConfig.syncEndpoint,
    (response) => {
      try {
        response = JSON.parse(response);
        doAllSyncs(response.bidder_status);
      } catch (e) {
        utils.logError(e);
      }
    },
    jsonPayload,
    {
      contentType: 'text/plain',
      withCredentials: true
    });
}

function doAllSyncs(bidders) {
  if (bidders.length === 0) {
    return;
  }

  const thisSync = bidders.pop();
  if (thisSync.no_cookie) {
    doPreBidderSync(thisSync.usersync.type, thisSync.usersync.url, thisSync.bidder, utils.bind.call(doAllSyncs, null, bidders));
  } else {
    doAllSyncs(bidders);
  }
}

/**
 * Modify the cookie sync url from prebid server to add new params.
 *
 * @param {string} type the type of sync, "image", "redirect", "iframe"
 * @param {string} url the url to sync
 * @param {string} bidder name of bidder doing sync for
 * @param {function} done an exit callback; to signify this pixel has either: finished rendering or something went wrong
 */
function doPreBidderSync(type, url, bidder, done) {
  if (_s2sConfig.syncUrlModifier && typeof _s2sConfig.syncUrlModifier[bidder] === 'function') {
    const newSyncUrl = _s2sConfig.syncUrlModifier[bidder](type, url, bidder);
    doBidderSync(type, newSyncUrl, bidder, done)
  } else {
    doBidderSync(type, url, bidder, done)
  }
}

/**
 * Run a cookie sync for the given type, url, and bidder
 *
 * @param {string} type the type of sync, "image", "redirect", "iframe"
 * @param {string} url the url to sync
 * @param {string} bidder name of bidder doing sync for
 * @param {function} done an exit callback; to signify this pixel has either: finished rendering or something went wrong
 */
function doBidderSync(type, url, bidder, done) {
  if (!url) {
    utils.logError(`No sync url for bidder "${bidder}": ${url}`);
    done();
  } else if (type === 'image' || type === 'redirect') {
    utils.logMessage(`Invoking image pixel user sync for bidder: "${bidder}"`);
    utils.triggerPixel(url, done);
  } else if (type == 'iframe') {
    utils.logMessage(`Invoking iframe user sync for bidder: "${bidder}"`);
    utils.insertUserSyncIframe(url, done);
  } else {
    utils.logError(`User sync type "${type}" not supported for bidder: "${bidder}"`);
    done();
  }
}

/**
 * Do client-side syncs for bidders.
 *
 * @param {Array} bidders a list of bidder names
 */
function doClientSideSyncs(bidders) {
  bidders.forEach(bidder => {
    let clientAdapter = adapterManager.getBidAdapter(bidder);
    if (clientAdapter && clientAdapter.registerSyncs) {
      clientAdapter.registerSyncs([]);
    }
  });
}

function _getDigiTrustQueryParams(bidRequest = {}) {
  function getDigiTrustId(bidRequest) {
    const bidRequestDigitrust = utils.deepAccess(bidRequest, 'bids.0.userId.digitrustid.data');
    if (bidRequestDigitrust) {
      return bidRequestDigitrust;
    }

    const digiTrustUser = config.getConfig('digiTrustId');
    return (digiTrustUser && digiTrustUser.success && digiTrustUser.identity) || null;
  }
  let digiTrustId = getDigiTrustId(bidRequest);
  // Verify there is an ID and this user has not opted out
  if (!digiTrustId || (digiTrustId.privacy && digiTrustId.privacy.optout)) {
    return null;
  }
  return {
    id: digiTrustId.id,
    keyv: digiTrustId.keyv
  };
}

function _appendSiteAppDevice(request, pageUrl) {
  if (!request) return;

  // ORTB specifies app OR site
  if (typeof config.getConfig('app') === 'object') {
    request.app = config.getConfig('app');
    request.app.publisher = {id: _s2sConfig.accountId}
  } else {
<<<<<<< HEAD
    request.site = {
      publisher: { id: _s2sConfig.accountId },
      page: pageUrl
    };
    // If config contains a site object: merge with the existing request.site value
    if (typeof config.getConfig('site') === 'object') {
      request.site = { ...request.site, ...config.getConfig('site') };
=======
    request.site = {};
    if (typeof config.getConfig('site') === 'object') {
      request.site = config.getConfig('site');
>>>>>>> 1c744a4b
    }
    utils.deepSetValue(request.site, 'publisher.id', _s2sConfig.accountId);
    request.site.page = pageUrl;
  }
  if (typeof config.getConfig('device') === 'object') {
    request.device = config.getConfig('device');
  }
  if (!request.device) {
    request.device = {};
  }
  if (!request.device.w) {
    request.device.w = window.innerWidth;
  }
  if (!request.device.h) {
    request.device.h = window.innerHeight;
  }
}

function addBidderFirstPartyDataToRequest(request) {
  const bidderConfig = config.getBidderConfig();
  const fpdConfigs = Object.keys(bidderConfig).reduce((acc, bidder) => {
    const currBidderConfig = bidderConfig[bidder];
    if (currBidderConfig.fpd) {
      const fpd = {};
      if (currBidderConfig.fpd.context) {
        fpd.site = currBidderConfig.fpd.context;
      }
      if (currBidderConfig.fpd.user) {
        fpd.user = currBidderConfig.fpd.user;
      }

      acc.push({
        bidders: [ bidder ],
        config: { fpd }
      });
    }
    return acc;
  }, []);

  if (fpdConfigs.length) {
    utils.deepSetValue(request, 'ext.prebid.bidderconfig', fpdConfigs);
  }
}

// https://iabtechlab.com/wp-content/uploads/2016/07/OpenRTB-Native-Ads-Specification-Final-1.2.pdf#page=40
let nativeDataIdMap = {
  sponsoredBy: 1, // sponsored
  body: 2, // desc
  rating: 3,
  likes: 4,
  downloads: 5,
  price: 6,
  salePrice: 7,
  phone: 8,
  address: 9,
  body2: 10, // desc2
  cta: 12 // ctatext
};
let nativeDataNames = Object.keys(nativeDataIdMap);

let nativeImgIdMap = {
  icon: 1,
  image: 3
};

let nativeEventTrackerEventMap = {
  impression: 1,
  'viewable-mrc50': 2,
  'viewable-mrc100': 3,
  'viewable-video50': 4,
};

let nativeEventTrackerMethodMap = {
  img: 1,
  js: 2
};

// enable reverse lookup
[
  nativeDataIdMap,
  nativeImgIdMap,
  nativeEventTrackerEventMap,
  nativeEventTrackerMethodMap
].forEach(map => {
  Object.keys(map).forEach(key => {
    map[map[key]] = key;
  });
});

/*
 * Protocol spec for OpenRTB endpoint
 * e.g., https://<prebid-server-url>/v1/openrtb2/auction
 */
let bidIdMap = {};
let nativeAssetCache = {}; // store processed native params to preserve
const OPEN_RTB_PROTOCOL = {
  buildRequest(s2sBidRequest, bidRequests, adUnits) {
    let imps = [];
    let aliases = {};

    // transform ad unit into array of OpenRTB impression objects
    adUnits.forEach(adUnit => {
      const nativeParams = processNativeAdUnitParams(utils.deepAccess(adUnit, 'mediaTypes.native'));
      let nativeAssets;
      if (nativeParams) {
        try {
          nativeAssets = nativeAssetCache[adUnit.code] = Object.keys(nativeParams).reduce((assets, type) => {
            let params = nativeParams[type];

            function newAsset(obj) {
              return Object.assign({
                required: params.required ? 1 : 0
              }, obj ? utils.cleanObj(obj) : {});
            }

            switch (type) {
              case 'image':
              case 'icon':
                let imgTypeId = nativeImgIdMap[type];
                let asset = utils.cleanObj({
                  type: imgTypeId,
                  w: utils.deepAccess(params, 'sizes.0'),
                  h: utils.deepAccess(params, 'sizes.1'),
                  wmin: utils.deepAccess(params, 'aspect_ratios.0.min_width'),
                  hmin: utils.deepAccess(params, 'aspect_ratios.0.min_height')
                });
                if (!((asset.w && asset.h) || (asset.hmin && asset.wmin))) {
                  throw 'invalid img sizes (must provide sizes or min_height & min_width if using aspect_ratios)';
                }
                if (Array.isArray(params.aspect_ratios)) {
                  // pass aspect_ratios as ext data I guess?
                  asset.ext = {
                    aspectratios: params.aspect_ratios.map(
                      ratio => `${ratio.ratio_width}:${ratio.ratio_height}`
                    )
                  }
                }
                assets.push(newAsset({
                  img: asset
                }));
                break;
              case 'title':
                if (!params.len) {
                  throw 'invalid title.len';
                }
                assets.push(newAsset({
                  title: {
                    len: params.len
                  }
                }));
                break;
              default:
                let dataAssetTypeId = nativeDataIdMap[type];
                if (dataAssetTypeId) {
                  assets.push(newAsset({
                    data: {
                      type: dataAssetTypeId,
                      len: params.len
                    }
                  }))
                }
            }
            return assets;
          }, []);
        } catch (e) {
          utils.logError('error creating native request: ' + String(e))
        }
      }
      const videoParams = utils.deepAccess(adUnit, 'mediaTypes.video');
      const bannerParams = utils.deepAccess(adUnit, 'mediaTypes.banner');

      adUnit.bids.forEach(bid => {
        // OpenRTB response contains the adunit code and bidder name. These are
        // combined to create a unique key for each bid since an id isn't returned
        bidIdMap[`${adUnit.code}${bid.bidder}`] = bid.bid_id;

        // check for and store valid aliases to add to the request
        if (adapterManager.aliasRegistry[bid.bidder]) {
          aliases[bid.bidder] = adapterManager.aliasRegistry[bid.bidder];
        }
      });

      let mediaTypes = {};
      if (bannerParams && bannerParams.sizes) {
        const sizes = utils.parseSizesInput(bannerParams.sizes);

        // get banner sizes in form [{ w: <int>, h: <int> }, ...]
        const format = sizes.map(size => {
          const [ width, height ] = size.split('x');
          const w = parseInt(width, 10);
          const h = parseInt(height, 10);
          return { w, h };
        });

        mediaTypes['banner'] = {format};
      }

      if (!utils.isEmpty(videoParams)) {
        if (videoParams.context === 'outstream' && !adUnit.renderer) {
          // Don't push oustream w/o renderer to request object.
          utils.logError('Outstream bid without renderer cannot be sent to Prebid Server.');
        } else {
          mediaTypes['video'] = videoParams;
        }
      }

      if (nativeAssets) {
        try {
          mediaTypes['native'] = {
            request: JSON.stringify({
              // TODO: determine best way to pass these and if we allow defaults
              context: 1,
              plcmttype: 1,
              eventtrackers: [
                {event: 1, methods: [1]}
              ],
              // TODO: figure out how to support privacy field
              // privacy: int
              assets: nativeAssets
            }),
            ver: '1.2'
          }
        } catch (e) {
          utils.logError('error creating native request: ' + String(e))
        }
      }

      // get bidder params in form { <bidder code>: {...params} }
      const ext = adUnit.bids.reduce((acc, bid) => {
        const adapter = adapterManager.bidderRegistry[bid.bidder];
        if (adapter && adapter.getSpec().transformBidParams) {
          bid.params = adapter.getSpec().transformBidParams(bid.params, true);
        }
        acc[bid.bidder] = (_s2sConfig.adapterOptions && _s2sConfig.adapterOptions[bid.bidder]) ? Object.assign({}, bid.params, _s2sConfig.adapterOptions[bid.bidder]) : bid.params;
        return acc;
      }, {});

      const imp = { id: adUnit.code, ext, secure: _s2sConfig.secure };

      /**
       * Prebid AdSlot
       * @type {(string|undefined)}
       */
      const pbAdSlot = utils.deepAccess(adUnit, 'fpd.context.pbAdSlot');
      if (typeof pbAdSlot === 'string' && pbAdSlot) {
        utils.deepSetValue(imp, 'ext.context.data.adslot', pbAdSlot);
      }

      Object.assign(imp, mediaTypes);

      // if storedAuctionResponse has been set, pass SRID
      const storedAuctionResponseBid = find(bidRequests[0].bids, bid => (bid.adUnitCode === adUnit.code && bid.storedAuctionResponse));
      if (storedAuctionResponseBid) {
        utils.deepSetValue(imp, 'ext.prebid.storedauctionresponse.id', storedAuctionResponseBid.storedAuctionResponse.toString());
      }

      if (imp.banner || imp.video || imp.native) {
        imps.push(imp);
      }
    });

    if (!imps.length) {
      utils.logError('Request to Prebid Server rejected due to invalid media type(s) in adUnit.');
      return;
    }
    const request = {
      id: s2sBidRequest.tid,
      source: {tid: s2sBidRequest.tid},
      tmax: _s2sConfig.timeout,
      imp: imps,
      test: getConfig('debug') ? 1 : 0,
      ext: {
        prebid: {
          targeting: {
            // includewinners is always true for openrtb
            includewinners: true,
            // includebidderkeys always false for openrtb
            includebidderkeys: false
          }
        }
      }
    };

    // s2sConfig video.ext.prebid is passed through openrtb to PBS
    if (_s2sConfig.extPrebid && typeof _s2sConfig.extPrebid === 'object') {
      request.ext.prebid = Object.assign(request.ext.prebid, _s2sConfig.extPrebid);
    }

    /**
     * @type {(string[]|string|undefined)} - OpenRTB property 'cur', currencies available for bids
     */
    const adServerCur = config.getConfig('currency.adServerCurrency');
    if (adServerCur && typeof adServerCur === 'string') {
      // if the value is a string, wrap it with an array
      request.cur = [adServerCur];
    } else if (Array.isArray(adServerCur) && adServerCur.length) {
      // if it's an array, get the first element
      request.cur = [adServerCur[0]];
    }

    _appendSiteAppDevice(request, bidRequests[0].refererInfo.referer);

    const digiTrust = _getDigiTrustQueryParams(bidRequests && bidRequests[0]);
    if (digiTrust) {
      utils.deepSetValue(request, 'user.ext.digitrust', digiTrust);
    }

    // pass schain object if it is present
    const schain = utils.deepAccess(bidRequests, '0.bids.0.schain');
    if (schain) {
      request.source.ext = {
        schain: schain
      };
    }

    if (!utils.isEmpty(aliases)) {
      request.ext.prebid.aliases = aliases;
    }

    const bidUserIdAsEids = utils.deepAccess(bidRequests, '0.bids.0.userIdAsEids');
    if (utils.isArray(bidUserIdAsEids) && bidUserIdAsEids.length > 0) {
      utils.deepSetValue(request, 'user.ext.eids', bidUserIdAsEids);
    }

    if (bidRequests) {
      if (bidRequests[0].gdprConsent) {
        // note - gdprApplies & consentString may be undefined in certain use-cases for consentManagement module
        let gdprApplies;
        if (typeof bidRequests[0].gdprConsent.gdprApplies === 'boolean') {
          gdprApplies = bidRequests[0].gdprConsent.gdprApplies ? 1 : 0;
        }
        utils.deepSetValue(request, 'regs.ext.gdpr', gdprApplies);
        utils.deepSetValue(request, 'user.ext.consent', bidRequests[0].gdprConsent.consentString);
      }

      // US Privacy (CCPA) support
      if (bidRequests[0].uspConsent) {
        utils.deepSetValue(request, 'regs.ext.us_privacy', bidRequests[0].uspConsent);
      }
    }

    if (getConfig('coppa') === true) {
      utils.deepSetValue(request, 'regs.coppa', 1);
    }

    const commonFpd = getConfig('fpd') || {};
    if (commonFpd.context) {
      utils.deepSetValue(request, 'site.ext.data', commonFpd.context);
    }
    if (commonFpd.user) {
      utils.deepSetValue(request, 'user.ext.data', commonFpd.user);
    }
    addBidderFirstPartyDataToRequest(request);

    return request;
  },

  interpretResponse(response, bidderRequests) {
    const bids = [];

    if (response.seatbid) {
      // a seatbid object contains a `bid` array and a `seat` string
      response.seatbid.forEach(seatbid => {
        (seatbid.bid || []).forEach(bid => {
          let bidRequest;
          let key = `${bid.impid}${seatbid.seat}`;
          if (bidIdMap[key]) {
            bidRequest = utils.getBidRequest(
              bidIdMap[key],
              bidderRequests
            );
          }

          const cpm = bid.price;
          const status = cpm !== 0 ? STATUS.GOOD : STATUS.NO_BID;
          let bidObject = createBid(status, bidRequest || {
            bidder: seatbid.seat,
            src: TYPE
          });

          bidObject.cpm = cpm;

          let serverResponseTimeMs = utils.deepAccess(response, ['ext', 'responsetimemillis', seatbid.seat].join('.'));
          if (bidRequest && serverResponseTimeMs) {
            bidRequest.serverResponseTimeMs = serverResponseTimeMs;
          }

          const extPrebidTargeting = utils.deepAccess(bid, 'ext.prebid.targeting');

          // If ext.prebid.targeting exists, add it as a property value named 'adserverTargeting'
          if (extPrebidTargeting && typeof extPrebidTargeting === 'object') {
            bidObject.adserverTargeting = extPrebidTargeting;
          }

          bidObject.seatBidId = bid.id;

          if (utils.deepAccess(bid, 'ext.prebid.type') === VIDEO) {
            bidObject.mediaType = VIDEO;
            let sizes = bidRequest.sizes && bidRequest.sizes[0];
            bidObject.playerHeight = sizes[0];
            bidObject.playerWidth = sizes[1];

            // try to get cache values from 'response.ext.prebid.cache.js'
            // else try 'bid.ext.prebid.targeting' as fallback
            if (bid.ext.prebid.cache && typeof bid.ext.prebid.cache.vastXml === 'object' && bid.ext.prebid.cache.vastXml.cacheId && bid.ext.prebid.cache.vastXml.url) {
              bidObject.videoCacheKey = bid.ext.prebid.cache.vastXml.cacheId;
              bidObject.vastUrl = bid.ext.prebid.cache.vastXml.url;
            } else if (extPrebidTargeting && extPrebidTargeting.hb_uuid && extPrebidTargeting.hb_cache_host && extPrebidTargeting.hb_cache_path) {
              bidObject.videoCacheKey = extPrebidTargeting.hb_uuid;
              // build url using key and cache host
              bidObject.vastUrl = `https://${extPrebidTargeting.hb_cache_host}${extPrebidTargeting.hb_cache_path}?uuid=${extPrebidTargeting.hb_uuid}`;
            }

            if (bid.adm) { bidObject.vastXml = bid.adm; }
            if (!bidObject.vastUrl && bid.nurl) { bidObject.vastUrl = bid.nurl; }
          } else if (utils.deepAccess(bid, 'ext.prebid.type') === NATIVE) {
            bidObject.mediaType = NATIVE;
            let adm;
            if (typeof bid.adm === 'string') {
              adm = bidObject.adm = JSON.parse(bid.adm);
            } else {
              adm = bidObject.adm = bid.adm;
            }

            let trackers = {
              [nativeEventTrackerMethodMap.img]: adm.imptrackers || [],
              [nativeEventTrackerMethodMap.js]: adm.jstracker ? [adm.jstracker] : []
            };
            if (adm.eventtrackers) {
              adm.eventtrackers.forEach(tracker => {
                switch (tracker.method) {
                  case nativeEventTrackerMethodMap.img:
                    trackers[nativeEventTrackerMethodMap.img].push(tracker.url);
                    break;
                  case nativeEventTrackerMethodMap.js:
                    trackers[nativeEventTrackerMethodMap.js].push(tracker.url);
                    break;
                }
              });
            }

            if (utils.isPlainObject(adm) && Array.isArray(adm.assets)) {
              let origAssets = nativeAssetCache[bidRequest.adUnitCode];
              bidObject.native = utils.cleanObj(adm.assets.reduce((native, asset) => {
                let origAsset = origAssets[asset.id];
                if (utils.isPlainObject(asset.img)) {
                  native[origAsset.img.type ? nativeImgIdMap[origAsset.img.type] : 'image'] = utils.pick(
                    asset.img,
                    ['url', 'w as width', 'h as height']
                  );
                } else if (utils.isPlainObject(asset.title)) {
                  native['title'] = asset.title.text
                } else if (utils.isPlainObject(asset.data)) {
                  nativeDataNames.forEach(dataType => {
                    if (nativeDataIdMap[dataType] === origAsset.data.type) {
                      native[dataType] = asset.data.value;
                    }
                  });
                }
                return native;
              }, utils.cleanObj({
                clickUrl: adm.link,
                clickTrackers: utils.deepAccess(adm, 'link.clicktrackers'),
                impressionTrackers: trackers[nativeEventTrackerMethodMap.img],
                javascriptTrackers: trackers[nativeEventTrackerMethodMap.js]
              })));
            } else {
              utils.logError('prebid server native response contained no assets');
            }
          } else { // banner
            if (bid.adm && bid.nurl) {
              bidObject.ad = bid.adm;
              bidObject.ad += utils.createTrackPixelHtml(decodeURIComponent(bid.nurl));
            } else if (bid.adm) {
              bidObject.ad = bid.adm;
            } else if (bid.nurl) {
              bidObject.adUrl = bid.nurl;
            }
          }

          bidObject.width = bid.w;
          bidObject.height = bid.h;
          if (bid.dealid) { bidObject.dealId = bid.dealid; }
          bidObject.requestId = bidRequest.bidId || bidRequest.bid_Id;
          bidObject.creative_id = bid.crid;
          bidObject.creativeId = bid.crid;
          if (bid.burl) { bidObject.burl = bid.burl; }
          bidObject.currency = (response.cur) ? response.cur : DEFAULT_S2S_CURRENCY;

          // TODO: Remove when prebid-server returns ttl and netRevenue
          bidObject.ttl = (bid.ttl) ? bid.ttl : DEFAULT_S2S_TTL;
          bidObject.netRevenue = (bid.netRevenue) ? bid.netRevenue : DEFAULT_S2S_NETREVENUE;

          bids.push({ adUnit: bid.impid, bid: bidObject });
        });
      });
    }

    return bids;
  }
};

/**
 * Bidder adapter for Prebid Server
 */
export function PrebidServer() {
  const baseAdapter = new Adapter('prebidServer');

  /* Prebid executes this function when the page asks to send out bid requests */
  baseAdapter.callBids = function(s2sBidRequest, bidRequests, addBidResponse, done, ajax) {
    const adUnits = utils.deepClone(s2sBidRequest.ad_units);

    // at this point ad units should have a size array either directly or mapped so filter for that
    const validAdUnits = adUnits.filter(unit =>
      unit.mediaTypes && (unit.mediaTypes.native || (unit.mediaTypes.banner && unit.mediaTypes.banner.sizes) || (unit.mediaTypes.video && unit.mediaTypes.video.playerSize))
    );

    // in case config.bidders contains invalid bidders, we only process those we sent requests for
    const requestedBidders = validAdUnits
      .map(adUnit => adUnit.bids.map(bid => bid.bidder).filter(utils.uniques))
      .reduce(utils.flatten)
      .filter(utils.uniques);

    if (_s2sConfig && _s2sConfig.syncEndpoint) {
      let gdprConsent, uspConsent;
      if (Array.isArray(bidRequests) && bidRequests.length > 0) {
        gdprConsent = bidRequests[0].gdprConsent;
        uspConsent = bidRequests[0].uspConsent;
      }

      let syncBidders = _s2sConfig.bidders
        .map(bidder => adapterManager.aliasRegistry[bidder] || bidder)
        .filter((bidder, index, array) => (array.indexOf(bidder) === index));

      queueSync(syncBidders, gdprConsent, uspConsent);
    }

    const request = OPEN_RTB_PROTOCOL.buildRequest(s2sBidRequest, bidRequests, validAdUnits);
    const requestJson = request && JSON.stringify(request);
    if (request && requestJson) {
      ajax(
        _s2sConfig.endpoint,
        {
          success: response => handleResponse(response, requestedBidders, bidRequests, addBidResponse, done),
          error: done
        },
        requestJson,
        { contentType: 'text/plain', withCredentials: true }
      );
    }
  };

  /* Notify Prebid of bid responses so bids can get in the auction */
  function handleResponse(response, requestedBidders, bidderRequests, addBidResponse, done) {
    let result;
    let bids = [];

    try {
      result = JSON.parse(response);

      bids = OPEN_RTB_PROTOCOL.interpretResponse(
        result,
        bidderRequests,
        requestedBidders
      );

      bids.forEach(({adUnit, bid}) => {
        if (isValid(adUnit, bid, bidderRequests)) {
          addBidResponse(adUnit, bid);
        }
      });

      bidderRequests.forEach(bidderRequest => events.emit(EVENTS.BIDDER_DONE, bidderRequest));
    } catch (error) {
      utils.logError(error);
    }

    if (!result || (result.status && includes(result.status, 'Error'))) {
      utils.logError('error parsing response: ', result.status);
    }

    done();
    doClientSideSyncs(requestedBidders);
  }

  return Object.assign(this, {
    callBids: baseAdapter.callBids,
    setBidderCode: baseAdapter.setBidderCode,
    type: TYPE
  });
}

adapterManager.registerBidAdapter(new PrebidServer(), 'prebidServer');<|MERGE_RESOLUTION|>--- conflicted
+++ resolved
@@ -268,19 +268,9 @@
     request.app = config.getConfig('app');
     request.app.publisher = {id: _s2sConfig.accountId}
   } else {
-<<<<<<< HEAD
-    request.site = {
-      publisher: { id: _s2sConfig.accountId },
-      page: pageUrl
-    };
-    // If config contains a site object: merge with the existing request.site value
-    if (typeof config.getConfig('site') === 'object') {
-      request.site = { ...request.site, ...config.getConfig('site') };
-=======
     request.site = {};
     if (typeof config.getConfig('site') === 'object') {
       request.site = config.getConfig('site');
->>>>>>> 1c744a4b
     }
     utils.deepSetValue(request.site, 'publisher.id', _s2sConfig.accountId);
     request.site.page = pageUrl;
