--- conflicted
+++ resolved
@@ -82,24 +82,8 @@
 });
 
 /**
-<<<<<<< HEAD
  * @param {S2SConfig} option
  * @return {boolean}
-=======
- * Set config for server to server header bidding
- * @typedef {Object} options - required
- * @property {boolean} enabled enables S2S bidding
- * @property {string[]} bidders bidders to request S2S
- * @property {string} endpoint endpoint to contact
- *  === optional params below ===
- * @property {number} [timeout] timeout for S2S bidders - should be lower than `pbjs.requestBids({timeout})`
- * @property {number} [defaultTtl] ttl for S2S bidders when pbs does not return a ttl on the response - defaults to 60`
- * @property {boolean} [cacheMarkup] whether to cache the adm result
- * @property {string} [adapter] adapter code to use for S2S
- * @property {string} [syncEndpoint] endpoint URL for syncing cookies
- * @property {Object} [extPrebid] properties will be merged into request.ext.prebid
- * @property {AdapterOptions} [adapterOptions] adds arguments to resulting OpenRTB payload to Prebid Server
->>>>>>> 6256e5aa
  */
 function updateConfigDefaultVendor(option) {
   if (option.defaultVendor) {
@@ -300,32 +284,7 @@
   });
 }
 
-<<<<<<< HEAD
-function _getDigiTrustQueryParams(bidRequest = {}) {
-  function getDigiTrustId(bidRequest) {
-    const bidRequestDigitrust = utils.deepAccess(bidRequest, 'bids.0.userId.digitrustid.data');
-    if (bidRequestDigitrust) {
-      return bidRequestDigitrust;
-    }
-
-    const digiTrustUser = config.getConfig('digiTrustId');
-    return (digiTrustUser && digiTrustUser.success && digiTrustUser.identity) || null;
-  }
-  let digiTrustId = getDigiTrustId(bidRequest);
-  // Verify there is an ID and this user has not opted out
-  if (!digiTrustId || (digiTrustId.privacy && digiTrustId.privacy.optout)) {
-    return null;
-  }
-  return {
-    id: digiTrustId.id,
-    keyv: digiTrustId.keyv
-  };
-}
-
 function _appendSiteAppDevice(request, pageUrl, accountId) {
-=======
-function _appendSiteAppDevice(request, pageUrl) {
->>>>>>> 6256e5aa
   if (!request) return;
 
   // ORTB specifies app OR site
@@ -337,10 +296,6 @@
     if (utils.isPlainObject(config.getConfig('site'))) {
       request.site = config.getConfig('site');
     }
-<<<<<<< HEAD
-    utils.deepSetValue(request.site, 'publisher.id', accountId);
-    request.site.page = pageUrl;
-=======
     // set publisher.id if not already defined
     if (!utils.deepAccess(request.site, 'publisher.id')) {
       utils.deepSetValue(request.site, 'publisher.id', _s2sConfig.accountId);
@@ -349,7 +304,6 @@
     if (!request.site.page) {
       request.site.page = pageUrl;
     }
->>>>>>> 6256e5aa
   }
   if (typeof config.getConfig('device') === 'object') {
     request.device = config.getConfig('device');
@@ -694,16 +648,7 @@
       request.cur = [adServerCur[0]];
     }
 
-<<<<<<< HEAD
-    _appendSiteAppDevice(request, bidRequests[0].refererInfo.referer, s2sConfig.accountId);
-
-    const digiTrust = _getDigiTrustQueryParams(bidRequests && bidRequests[0]);
-    if (digiTrust) {
-      utils.deepSetValue(request, 'user.ext.digitrust', digiTrust);
-    }
-=======
-    _appendSiteAppDevice(request, firstBidRequest.refererInfo.referer);
->>>>>>> 6256e5aa
+    _appendSiteAppDevice(request, bidRequests[0].refererInfo.referer, accountId);
 
     // pass schain object if it is present
     const schain = utils.deepAccess(bidRequests, '0.bids.0.schain');
